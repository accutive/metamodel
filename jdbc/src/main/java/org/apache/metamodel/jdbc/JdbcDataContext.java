--- conflicted
+++ resolved
@@ -550,21 +550,13 @@
     }
 
     private int getFetchSize(Query query, final Statement statement) {
-<<<<<<< HEAD
     	int fetchSize = _fetchSizeCalculator.getFetchSize(query);
-=======
-        int fetchSize = _fetchSizeCalculator.getFetchSize(query);
->>>>>>> c2b7f088
         try {
             final int defaultFetchSize = statement.getFetchSize();
             if (DATABASE_PRODUCT_MYSQL.equals(_databaseProductName) 
             		&& defaultFetchSize == 0
             		&& fetchSize > 1) {
-<<<<<<< HEAD
             	return Integer.MIN_VALUE;
-=======
-                return Integer.MIN_VALUE;
->>>>>>> c2b7f088
             }
         } catch (Exception e) {
             // exceptions here are ignored.
