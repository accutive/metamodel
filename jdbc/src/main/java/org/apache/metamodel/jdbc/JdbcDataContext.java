/**
 * Licensed to the Apache Software Foundation (ASF) under one
 * or more contributor license agreements.  See the NOTICE file
 * distributed with this work for additional information
 * regarding copyright ownership.  The ASF licenses this file
 * to you under the Apache License, Version 2.0 (the
 * "License"); you may not use this file except in compliance
 * with the License.  You may obtain a copy of the License at
 *
 *   http://www.apache.org/licenses/LICENSE-2.0
 *
 * Unless required by applicable law or agreed to in writing,
 * software distributed under the License is distributed on an
 * "AS IS" BASIS, WITHOUT WARRANTIES OR CONDITIONS OF ANY
 * KIND, either express or implied.  See the License for the
 * specific language governing permissions and limitations
 * under the License.
 */
package org.apache.metamodel.jdbc;

import java.sql.Connection;
import java.sql.DatabaseMetaData;
import java.sql.PreparedStatement;
import java.sql.ResultSet;
import java.sql.SQLException;
import java.sql.Statement;
import java.util.ArrayList;
import java.util.HashSet;
import java.util.Iterator;
import java.util.List;
import java.util.Set;
import java.util.StringTokenizer;

import javax.sql.DataSource;

import org.apache.metamodel.AbstractDataContext;
import org.apache.metamodel.BatchUpdateScript;
import org.apache.metamodel.MetaModelException;
import org.apache.metamodel.MetaModelHelper;
import org.apache.metamodel.UpdateScript;
import org.apache.metamodel.UpdateSummary;
import org.apache.metamodel.UpdateableDataContext;
import org.apache.metamodel.data.DataSet;
import org.apache.metamodel.data.EmptyDataSet;
import org.apache.metamodel.data.MaxRowsDataSet;
import org.apache.metamodel.data.ScalarFunctionDataSet;
import org.apache.metamodel.jdbc.JdbcUtils.JdbcActionType;
import org.apache.metamodel.jdbc.dialects.DB2QueryRewriter;
import org.apache.metamodel.jdbc.dialects.DefaultQueryRewriter;
import org.apache.metamodel.jdbc.dialects.H2QueryRewriter;
import org.apache.metamodel.jdbc.dialects.HiveQueryRewriter;
import org.apache.metamodel.jdbc.dialects.HsqldbQueryRewriter;
import org.apache.metamodel.jdbc.dialects.IQueryRewriter;
import org.apache.metamodel.jdbc.dialects.MysqlQueryRewriter;
import org.apache.metamodel.jdbc.dialects.OracleQueryRewriter;
import org.apache.metamodel.jdbc.dialects.PostgresqlQueryRewriter;
import org.apache.metamodel.jdbc.dialects.SQLServerQueryRewriter;
import org.apache.metamodel.jdbc.dialects.SQLiteQueryRewriter;
import org.apache.metamodel.query.AggregateFunction;
import org.apache.metamodel.query.CompiledQuery;
import org.apache.metamodel.query.Query;
import org.apache.metamodel.query.SelectItem;
import org.apache.metamodel.schema.ColumnType;
import org.apache.metamodel.schema.ColumnTypeImpl;
import org.apache.metamodel.schema.Schema;
import org.apache.metamodel.schema.SuperColumnType;
import org.apache.metamodel.schema.TableType;
import org.apache.metamodel.util.FileHelper;
import org.slf4j.Logger;
import org.slf4j.LoggerFactory;

/**
 * DataContextStrategy to use for JDBC-compliant databases
 */
public class JdbcDataContext extends AbstractDataContext implements UpdateableDataContext {

    public static final String SYSTEM_PROPERTY_BATCH_UPDATES = "metamodel.jdbc.batch.updates";
    public static final String SYSTEM_PROPERTY_CONVERT_LOBS = "metamodel.jdbc.convert.lobs";

    public static final String SYSTEM_PROPERTY_COMPILED_QUERY_POOL_MAX_SIZE =
            "metamodel.jdbc.compiledquery.pool.max.size";
    public static final String SYSTEM_PROPERTY_COMPILED_QUERY_POOL_MIN_EVICTABLE_IDLE_TIME_MILLIS =
            "metamodel.jdbc.compiledquery.pool.idle.timeout";
    public static final String SYSTEM_PROPERTY_COMPILED_QUERY_POOL_TIME_BETWEEN_EVICTION_RUNS_MILLIS =
            "metamodel.jdbc.compiledquery.pool.eviction.period.millis";

    public static final String DATABASE_PRODUCT_POSTGRESQL = "PostgreSQL";
    public static final String DATABASE_PRODUCT_MYSQL = "MySQL";
    public static final String DATABASE_PRODUCT_HSQLDB = "HSQL Database Engine";
    public static final String DATABASE_PRODUCT_H2 = "H2";
    public static final String DATABASE_PRODUCT_SQLSERVER = "Microsoft SQL Server";
    public static final String DATABASE_PRODUCT_DB2 = "DB2";
    public static final String DATABASE_PRODUCT_DB2_PREFIX = "DB2/";
    public static final String DATABASE_PRODUCT_ORACLE = "Oracle";
    public static final String DATABASE_PRODUCT_HIVE = "Apache Hive";
    public static final String DATABASE_PRODUCT_SQLITE = "SQLite";

    public static final ColumnType COLUMN_TYPE_CLOB_AS_STRING =
            new ColumnTypeImpl("CLOB", SuperColumnType.LITERAL_TYPE, String.class, true);
    public static final ColumnType COLUMN_TYPE_BLOB_AS_BYTES =
            new ColumnTypeImpl("BLOB", SuperColumnType.BINARY_TYPE, byte[].class, true);

    private static final Logger logger = LoggerFactory.getLogger(JdbcDataContext.class);

    private final FetchSizeCalculator _fetchSizeCalculator;
    private final Connection _connection;
    private final DataSource _dataSource;
    private final TableType[] _tableTypes;
    private final String _catalogName;
    private final boolean _singleConnection;

    private final MetadataLoader _metadataLoader;

    /**
     * Defines the way that queries are written once dispatched to the database
     */
    private IQueryRewriter _queryRewriter;
    private final String _databaseProductName;
    private final String _databaseVersion;

    /**
     * There are some confusion as to the definition of catalogs and schemas. Some databases seperate "groups of tables"
     * by using schemas, others by catalogs. This variable indicates whether a MetaModel schema really represents a
     * catalog.
     */
    private final String _identifierQuoteString;
    private final boolean _supportsBatchUpdates;
    private final boolean _isDefaultAutoCommit;
    private final boolean _usesCatalogsAsSchemas;

    /**
     * Creates the strategy based on a data source, some table types and an optional catalogName
     * 
     * @param dataSource the datasource objcet to use for making connections
     * @param tableTypes the types of tables to include
     * @param catalogName a catalog name to use, can be null
     */
    public JdbcDataContext(DataSource dataSource, TableType[] tableTypes, String catalogName) {
        this(dataSource, null, tableTypes, catalogName);
    }

    /**
     * Creates the strategy based on a {@link Connection}, some table types and an optional catalogName
     * 
     * @param connection the database connection
     * @param tableTypes the types of tables to include
     * @param catalogName a catalog name to use, can be null
     */
    public JdbcDataContext(Connection connection, TableType[] tableTypes, String catalogName) {
        this(null, connection, tableTypes, catalogName);
    }

    /**
     * Creates the strategy based on a {@link DataSource}, some table types and an optional catalogName
     * 
     * @param dataSource the data source
     * @param tableTypes the types of tables to include
     * @param catalogName a catalog name to use, can be null
     */
    private JdbcDataContext(DataSource dataSource, Connection connection, TableType[] tableTypes, String catalogName) {
        _dataSource = dataSource;
        _connection = connection;
        _tableTypes = tableTypes;
        _catalogName = catalogName;

        if (_dataSource == null) {
            _singleConnection = true;
        } else {
            _singleConnection = false;
        }

        // available memory for fetching is so far fixed at 16 megs.
        _fetchSizeCalculator = new FetchSizeCalculator(16 * 1024 * 1024);

        boolean supportsBatchUpdates = false;
        String identifierQuoteString = null;
        String databaseProductName = null;
        String databaseVersion = null;
        boolean usesCatalogsAsSchemas = false;

        final Connection con = getConnection();

        try {
            _isDefaultAutoCommit = con.getAutoCommit();
        } catch (SQLException e) {
            throw JdbcUtils.wrapException(e, "determine auto-commit behaviour", JdbcActionType.OTHER);
        }

        try {
            DatabaseMetaData metaData = con.getMetaData();

            supportsBatchUpdates = supportsBatchUpdates(metaData);

            try {
                identifierQuoteString = metaData.getIdentifierQuoteString();
                if (identifierQuoteString != null) {
                    identifierQuoteString = identifierQuoteString.trim();
                }
            } catch (SQLException e) {
                logger.warn("could not retrieve identifier quote string from database metadata", e);
            }

            usesCatalogsAsSchemas = usesCatalogsAsSchemas(metaData);
            try {
                databaseProductName = metaData.getDatabaseProductName();
                databaseVersion = metaData.getDatabaseProductVersion();
            } catch (SQLException e) {
                logger.warn("Could not retrieve metadata: " + e.getMessage());
            }
        } catch (SQLException e) {
            logger.debug("Unexpected exception during JdbcDataContext initialization", e);
        } finally {
            closeIfNecessary(con);
        }
        _databaseProductName = databaseProductName;
        _databaseVersion = databaseVersion;
        logger.debug("Database product name: {}", _databaseProductName);
        if (DATABASE_PRODUCT_MYSQL.equals(_databaseProductName)) {
            setQueryRewriter(new MysqlQueryRewriter(this));
        } else if (DATABASE_PRODUCT_POSTGRESQL.equals(_databaseProductName)) {
            setQueryRewriter(new PostgresqlQueryRewriter(this));
        } else if (DATABASE_PRODUCT_ORACLE.equals(_databaseProductName)) {
            setQueryRewriter(new OracleQueryRewriter(this));
        } else if (DATABASE_PRODUCT_SQLSERVER.equals(_databaseProductName)) {
            setQueryRewriter(new SQLServerQueryRewriter(this));
        } else if (DATABASE_PRODUCT_DB2.equals(_databaseProductName)
                || (_databaseProductName != null && _databaseProductName.startsWith(DATABASE_PRODUCT_DB2_PREFIX))) {
            setQueryRewriter(new DB2QueryRewriter(this));
        } else if (DATABASE_PRODUCT_HSQLDB.equals(_databaseProductName)) {
            setQueryRewriter(new HsqldbQueryRewriter(this));
        } else if (DATABASE_PRODUCT_H2.equals(_databaseProductName)) {
            setQueryRewriter(new H2QueryRewriter(this));
        } else if (DATABASE_PRODUCT_HIVE.equals(_databaseProductName)) {
            setQueryRewriter(new HiveQueryRewriter(this));
        } else if (DATABASE_PRODUCT_SQLITE.equals(_databaseProductName)) {
            setQueryRewriter(new SQLiteQueryRewriter(this));
        } else {
            setQueryRewriter(new DefaultQueryRewriter(this));
        }

        _supportsBatchUpdates = supportsBatchUpdates;
        _identifierQuoteString = identifierQuoteString;
        _usesCatalogsAsSchemas = usesCatalogsAsSchemas;
        _metadataLoader = new JdbcMetadataLoader(this, _usesCatalogsAsSchemas, _identifierQuoteString);
    }

    /**
     * Creates the strategy based on a {@link Connection}
     * 
     * @param connection the database connection
     */
    public JdbcDataContext(Connection connection) {
        this(connection, TableType.DEFAULT_TABLE_TYPES, null);
    }

    /**
     * Creates the strategy based on a {@link DataSource}
     * 
     * @param dataSource the data source
     */
    public JdbcDataContext(DataSource dataSource) {
        this(dataSource, TableType.DEFAULT_TABLE_TYPES, null);
    }

    private boolean supportsBatchUpdates(DatabaseMetaData metaData) {
        if ("true".equals(System.getProperty(SYSTEM_PROPERTY_BATCH_UPDATES))) {
            return true;
        }
        if ("false".equals(System.getProperty(SYSTEM_PROPERTY_BATCH_UPDATES))) {
            return false;
        }

        try {
            return metaData.supportsBatchUpdates();
        } catch (Exception e) {
            logger.warn("Could not determine if driver support batch updates, returning false", e);
            return false;
        }
    }

    private boolean usesCatalogsAsSchemas(DatabaseMetaData metaData) {
        boolean result = true;
        ResultSet rs = null;
        try {
            rs = metaData.getSchemas();
            while (rs.next() && result) {
                result = false;
            }
        } catch (SQLException e) {
            throw JdbcUtils.wrapException(e, "retrieve schema and catalog metadata", JdbcActionType.METADATA);
        } finally {
            FileHelper.safeClose(rs);
        }
        return result;
    }

    @Override
    public CompiledQuery compileQuery(Query query) {
        return new JdbcCompiledQuery(this, query);
    }

    @Override
    public DataSet executeQuery(CompiledQuery compiledQuery, Object... values) {

        final JdbcCompiledQuery jdbcCompiledQuery = (JdbcCompiledQuery) compiledQuery;

        final Query query = jdbcCompiledQuery.getQuery();
        final int countMatches = jdbcCompiledQuery.getParameters().size();

        final int valueArrayLength = values.length;

        if (countMatches != valueArrayLength) {
            throw new MetaModelException("Number of parameters in query and number of values does not match.");
        }

        final JdbcCompiledQueryLease lease = jdbcCompiledQuery.borrowLease();
        final DataSet dataSet;
        try {
            dataSet =
                    execute(lease.getConnection(), query, lease.getStatement(), jdbcCompiledQuery, lease, values, true);
        } catch (SQLException e) {
            // only close in case of an error - the JdbcDataSet will close
            // otherwise
            jdbcCompiledQuery.returnLease(lease);
            throw JdbcUtils.wrapException(e, "execute compiled query", JdbcActionType.QUERY);
        } catch (RuntimeException e) {
            // only close in case of an error - the JdbcDataSet will close
            // otherwise
            jdbcCompiledQuery.returnLease(lease);
            throw e;
        }

        return dataSet;
    }

    @SuppressWarnings("resource")
    private DataSet execute(Connection connection, Query query, Statement statement, JdbcCompiledQuery compiledQuery,
            JdbcCompiledQueryLease lease, Object[] values, boolean closeConnectionOnCloseDataSet)
            throws SQLException, MetaModelException {
        Integer maxRows = query.getMaxRows();

        final List<SelectItem> selectItems = query.getSelectClause().getItems();
        if (maxRows != null && maxRows.intValue() == 0) {
            return new EmptyDataSet(selectItems);
        }

        if (MetaModelHelper.containsNonSelectScalaFunctions(query)) {
            throw new MetaModelException(
                    "Scalar functions outside of SELECT clause is not supported for JDBC databases. Query rejected: "
                            + query);
        }

        for (SelectItem selectItem : selectItems) {
            final AggregateFunction aggregateFunction = selectItem.getAggregateFunction();
            if (aggregateFunction != null && !_queryRewriter.isAggregateFunctionSupported(aggregateFunction)) {
                throw new MetaModelException("Aggregate function '" + aggregateFunction.getFunctionName()
                        + "' is not supported on this JDBC database. Query rejected: " + query);
            }
        }

        if (_databaseProductName.equals(DATABASE_PRODUCT_POSTGRESQL)) {
            try {
                // this has to be done in order to make a result set not load
                // all data in memory only for Postgres.
                connection.setAutoCommit(false);
            } catch (Exception e) {
                logger.warn("Could not disable auto-commit (PostgreSQL specific hack)", e);
            }
        }

        ResultSet resultSet = null;

        // build a list of select items whose scalar functions has to be
        // evaluated client-side
        final List<SelectItem> scalarFunctionSelectItems = MetaModelHelper.getScalarFunctionSelectItems(selectItems);
        for (Iterator<SelectItem> it = scalarFunctionSelectItems.iterator(); it.hasNext();) {
            final SelectItem selectItem = (SelectItem) it.next();
            if (_queryRewriter.isScalarFunctionSupported(selectItem.getScalarFunction())) {
                it.remove();
            }
        }

        final Integer firstRow = query.getFirstRow();
        boolean postProcessFirstRow = false;
        if (firstRow != null) {
            if (_queryRewriter.isFirstRowSupported(query)) {
                logger.debug("First row property will be treated by query rewriter");
            } else {
                postProcessFirstRow = true;
            }
        }

        boolean postProcessMaxRows = false;
        if (maxRows != null) {
            if (postProcessFirstRow) {
                // if First row is being post processed, we need to
                // increment the "Max rows" accordingly (but subtract one, since
                // firstRow is 1-based).
                maxRows = maxRows + (firstRow - 1);
                query = query.clone().setMaxRows(maxRows);

                logger.debug("Setting Max rows to {} because of post processing strategy of First row.", maxRows);
            }

            if (_queryRewriter.isMaxRowsSupported()) {
                logger.debug("Max rows property will be treated by query rewriter");
            } else {
                try {
                    statement.setMaxRows(maxRows);
                } catch (SQLException e) {
                    if (logger.isInfoEnabled()) {
                        logger.info("setMaxRows(" + maxRows + ") was rejected.", e);
                    }
                    postProcessMaxRows = true;
                }
            }
        }

        DataSet dataSet = null;
        try {
            final int fetchSize = getFetchSize(query, statement);

            logger.debug("Applying fetch_size={}", fetchSize);

            try {
                statement.setFetchSize(fetchSize);
            } catch (Exception e) {
                // Ticket #372: Sometimes an exception is thrown here even
                // though it's contrary to the jdbc spec. We'll proceed without
                // doing anything about it though.
                logger.info("Could not get or set fetch size on Statement: {}", e.getMessage());
            }

            if (lease == null) {
                final String queryString = _queryRewriter.rewriteQuery(query);

                logger.debug("Executing rewritten query: {}", queryString);

                resultSet = statement.executeQuery(queryString);
            } else {
                PreparedStatement preparedStatement = (PreparedStatement) statement;
                for (int i = 0; i < values.length; i++) {
                    preparedStatement.setObject(i + 1, values[i]);
                }
                resultSet = preparedStatement.executeQuery();
            }
            try {
                resultSet.setFetchSize(fetchSize);
            } catch (Exception e) {
                logger.warn("Could not set fetch size on ResultSet: {}", e.getMessage());
            }

            if (postProcessFirstRow) {
                // we iterate to the "first row" using the resultset itself.
                for (int i = 1; i < firstRow; i++) {
                    if (!resultSet.next()) {
                        // the result set was not as long as the first row
                        if (resultSet != null) {
                            resultSet.close();
                        }
                        return new EmptyDataSet(selectItems);
                    }
                }
            }

            if (lease == null) {
                dataSet = new JdbcDataSet(query, this, connection, statement, resultSet, closeConnectionOnCloseDataSet);
            } else {
                dataSet = new JdbcDataSet(compiledQuery, lease, resultSet);
            }

            if (postProcessMaxRows) {
                dataSet = new MaxRowsDataSet(dataSet, maxRows);
            }

            if (!scalarFunctionSelectItems.isEmpty()) {
                dataSet = new ScalarFunctionDataSet(scalarFunctionSelectItems, dataSet);
                dataSet = MetaModelHelper.getSelection(selectItems, dataSet);
            }

        } catch (SQLException exception) {
            if (resultSet != null) {
                resultSet.close();
            }
            throw exception;
        }
        return dataSet;
    }

    public DataSet executeQuery(Query query) throws MetaModelException {
        final Connection connection = getConnection();
        return executeQuery(connection, query, true);
    }

    protected DataSet executeQuery(Connection connection, Query query, boolean closeConnectionOnCloseDataSet) {
        final Statement statement;
        try {
            statement = connection.createStatement(ResultSet.TYPE_FORWARD_ONLY, ResultSet.CONCUR_READ_ONLY);
        } catch (SQLException e) {
            throw JdbcUtils.wrapException(e, "create statement for query", JdbcActionType.OTHER);
        }

        final DataSet dataSet;
        try {
            dataSet = execute(connection, query, statement, null, null, null, closeConnectionOnCloseDataSet);
        } catch (SQLException e) {
            // only close in case of an error - the JdbcDataSet will close
            // otherwise
            close(connection);
            throw JdbcUtils.wrapException(e, "execute query", JdbcActionType.QUERY);
        } catch (RuntimeException e) {
            // only close in case of an error - the JdbcDataSet will close
            // otherwise
            close(connection);
            throw e;
        }

        return dataSet;
    }

    private int getFetchSize(Query query, final Statement statement) {
        try {
            final int defaultFetchSize = statement.getFetchSize();
            if (DATABASE_PRODUCT_MYSQL.equals(_databaseProductName) && defaultFetchSize == Integer.MIN_VALUE) {
                return defaultFetchSize;
            }
        } catch (Exception e) {
            // exceptions here are ignored.
            logger.debug("Ignoring exception while getting fetch size", e);
        }
        return _fetchSizeCalculator.getFetchSize(query);
    }

    /**
     * Quietly closes the connection
     * 
     * @param connection The connection to close (if it makes sense, @see closeIfNecessary)
     * 
     */
    public void close(Connection connection) {
        closeIfNecessary(connection);
    }

    /**
     * @deprecated Manually close {@link ResultSet} and {@link Statement} instead.
     */
    @Deprecated
    public void close(Connection connection, ResultSet rs, Statement st) {
        close(connection);
        FileHelper.safeClose(rs, st);
    }

    /**
     * Convenience method to get the available catalogNames using this connection.
     * 
     * @return a String-array with the names of the available catalogs.
     */
    public String[] getCatalogNames() {
        Connection connection = getConnection();

        // Retrieve metadata
        DatabaseMetaData metaData = null;
        ResultSet rs = null;
        try {
            metaData = connection.getMetaData();
        } catch (SQLException e) {
            throw JdbcUtils.wrapException(e, "retrieve metadata", JdbcActionType.METADATA);
        }

        // Retrieve catalogs
        logger.debug("Retrieving catalogs");
        List<String> catalogs = new ArrayList<>();
        try {
            rs = metaData.getCatalogs();
            while (rs.next()) {
                String catalogName = rs.getString(1);
                logger.debug("Found catalogName: {}", catalogName);
                catalogs.add(catalogName);
            }
        } catch (SQLException e) {
            logger.error("Error retrieving catalog metadata", e);
        } finally {
            FileHelper.safeClose(rs);
            close(connection);
            logger.debug("Retrieved {} catalogs", catalogs.size());
        }
        return catalogs.toArray(new String[catalogs.size()]);
    }

    /**
     * Gets the delegate from the JDBC API (ie. Connection or DataSource) that is being used to perform database
     * interactions.
     * 
     * @return either a DataSource or a Connection, depending on the configuration of the DataContext.
     */
    public Object getDelegate() {
        if (_dataSource == null) {
            return _connection;
        }
        return _dataSource;
    }

    /**
     * Gets an appropriate connection object to use - either a dedicated connection or a new connection from the
     * datasource object.
     * 
     * Hint: Use the {@link #close(Connection)} method to close the connection (and any ResultSet or Statements
     * involved).
     */
    public Connection getConnection() {
        if (_dataSource == null) {
            return _connection;
        }
        try {
            return _dataSource.getConnection();
        } catch (SQLException e) {
            throw JdbcUtils.wrapException(e, "establish connection", JdbcActionType.OTHER);
        }
    }

    private void closeIfNecessary(Connection con) {
        if (con != null) {
            if (_dataSource != null) {
                // closing connections after individual usage is only nescesary
                // when they are being pulled from a DataSource.
                FileHelper.safeClose(con);
            }
        }
    }

    public String getDefaultSchemaName() {
        // Use a boolean to check if the result has been
        // found, because a schema name can actually be
        // null (for example in the case of Firebird
        // databases).
        boolean found = false;
        String result = null;
        List<String> schemaNames = getSchemaNames();

        // First strategy: If there's only one schema available, that must
        // be it
        if (schemaNames.size() == 1) {
            result = schemaNames.get(0);
            found = true;
        }

        if (!found) {
            Connection connection = getConnection();
            try {
                DatabaseMetaData metaData = connection.getMetaData();

                // Second strategy: Find default schema name by examining the
                // URL
                if (!found) {
                    String url = null;
                    try {
                        url = metaData.getURL();
                    } catch (SQLException e) {
                        if (!DATABASE_PRODUCT_HIVE.equals(_databaseProductName)) {
                            throw e;
                        }
                    }
                    if (url != null && url.length() > 0) {
                        if (schemaNames.size() > 0) {
                            StringTokenizer st = new StringTokenizer(url, "/\\:");
                            int tokenCount = st.countTokens();
                            if (tokenCount > 0) {
                                for (int i = 1; i < tokenCount; i++) {
                                    st.nextToken();
                                }
                                String lastToken = st.nextToken();

                                for (int i = 0; i < schemaNames.size() && !found; i++) {
                                    String schemaName = schemaNames.get(i);
                                    if (lastToken.indexOf(schemaName) != -1) {
                                        result = schemaName;
                                        found = true;
                                    }
                                }
                            }
                        }
                    }
                }

                // Third strategy: Check for schema equal to username
                if (!found) {
                    String username = null;
                    try {
                        username = metaData.getUserName();
                    } catch (SQLException e) {
                        if (!DATABASE_PRODUCT_HIVE.equals(_databaseProductName)) {
                            throw e;
                        }
                    }
                    if (username != null) {
                        for (int i = 0; i < schemaNames.size() && !found; i++) {
                            if (username.equalsIgnoreCase(schemaNames.get(i))) {
                                result = schemaNames.get(i);
                                found = true;
                            }
                        }
                    }
                }

            } catch (SQLException e) {
                throw JdbcUtils.wrapException(e, "determine default schema name", JdbcActionType.METADATA);
            } finally {
                closeIfNecessary(connection);
            }

            // Fourth strategy: Find default schema name by vendor-specific
            // hacks
            if (!found) {
                if (DATABASE_PRODUCT_POSTGRESQL.equalsIgnoreCase(_databaseProductName)) {
                    if (_catalogName == null) {
                        result = "public";
                    } else {
                        result = _catalogName;
                    }
                    found = true;
                }
                if (DATABASE_PRODUCT_HSQLDB.equalsIgnoreCase(_databaseProductName)) {
                    result = findDefaultSchema("PUBLIC", schemaNames);
                }
                if (DATABASE_PRODUCT_SQLSERVER.equals(_databaseProductName)) {
                    result = findDefaultSchema("dbo", schemaNames);
                }
                if (DATABASE_PRODUCT_HIVE.equals(_databaseProductName)) {
                    result = findDefaultSchema("default", schemaNames);
                }
            }
        }
        return result;
    }

    private String findDefaultSchema(final String defaultName, final List<String> schemaNames) {
        for (String schemaName : schemaNames) {
            if (defaultName.equals(schemaName)) {
                return schemaName;
            }
        }
        return null;
    }

    /**
     * Microsoft SQL Server returns users instead of schemas when calling metadata.getSchemas() This is a simple
     * workaround.
     * 
     * @return
     * @throws SQLException
     */
    private Set<String> getSchemaSQLServerNames(DatabaseMetaData metaData) throws SQLException {
        // Distinct schema names. metaData.getTables() is a denormalized
        // resultset
        Set<String> schemas = new HashSet<>();
        ResultSet rs = null;
        try {
            rs = metaData.getTables(_catalogName, null, null, JdbcUtils.getTableTypesAsStrings(_tableTypes));
            while (rs.next()) {
                schemas.add(rs.getString("TABLE_SCHEM"));
            }
<<<<<<< HEAD
        }finally {
=======
        } finally {
>>>>>>> ed5ca25e
            FileHelper.safeClose(rs);
        }
        return schemas;
    }

    public JdbcDataContext setQueryRewriter(IQueryRewriter queryRewriter) {
        if (queryRewriter == null) {
            throw new IllegalArgumentException("Query rewriter cannot be null");
        }
        _queryRewriter = queryRewriter;
        return this;
    }

    public IQueryRewriter getQueryRewriter() {
        return _queryRewriter;
    }

    public String getIdentifierQuoteString() {
        return _identifierQuoteString;
    }

    @Override
    protected List<String> getSchemaNamesInternal() {
        Connection connection = getConnection();
        try {
            DatabaseMetaData metaData = connection.getMetaData();
            List<String> result = new ArrayList<>();

            if (DATABASE_PRODUCT_SQLSERVER.equals(_databaseProductName)) {
                result = new ArrayList<>(getSchemaSQLServerNames(metaData));
            } else if (_usesCatalogsAsSchemas) {
                String[] catalogNames = getCatalogNames();
                for (String name : catalogNames) {
                    logger.debug("Found catalogName: {}", name);
                    result.add(name);
                }
            } else {
                ResultSet rs = null;
                try {
                    rs = metaData.getSchemas();
                    while (rs.next()) {
                        String schemaName = rs.getString(1);
                        logger.debug("Found schemaName: {}", schemaName);
                        result.add(schemaName);
                    }
<<<<<<< HEAD
                }finally {
=======
                } finally {
>>>>>>> ed5ca25e
                    FileHelper.safeClose(rs);
                }
            }

            if (DATABASE_PRODUCT_MYSQL.equals(_databaseProductName)) {
                result.remove("information_schema");
            }

            // If still no schemas are found, add a schema with a null-name
            if (result.isEmpty()) {
                logger.info("No schemas or catalogs found. Creating unnamed schema.");
                result.add(null);
            }
            return result;
        } catch (SQLException e) {
            throw JdbcUtils.wrapException(e, "get schema names", JdbcActionType.METADATA);
        } finally {
            closeIfNecessary(connection);
        }
    }

    @Override
    protected Schema getSchemaByNameInternal(String name) {
        final JdbcSchema schema = new JdbcSchema(name, _metadataLoader);
        final Connection connection = getConnection();
        try {
            _metadataLoader.loadTables(schema, connection);
        } finally {
            close(connection);
        }
        return schema;
    }

    public FetchSizeCalculator getFetchSizeCalculator() {
        return _fetchSizeCalculator;
    }

    /**
     * {@inheritDoc}
     * 
     * @throws RolledBackUpdateException when a potentially retriable {@link SQLException} was thrown during the
     *             execution of the update script.
     */
    @Override
    public UpdateSummary executeUpdate(final UpdateScript update) throws RolledBackUpdateException {
        final JdbcUpdateCallback updateCallback;

        if (_supportsBatchUpdates && update instanceof BatchUpdateScript) {
            updateCallback = new JdbcBatchUpdateCallback(this);
        } else {
            updateCallback = new JdbcSimpleUpdateCallback(this);
        }

        try {
            if (isSingleConnection() && isDefaultAutoCommit()) {
                // if auto-commit is going to be switched off and on during
                // updates, then the update needs to be synchronized, to avoid
                // race-conditions when switching off and on.
                synchronized (_connection) {
                    update.run(updateCallback);
                }
            } else {
                update.run(updateCallback);
            }
            updateCallback.close(true);
        } catch (UncheckedSQLException e) {
            updateCallback.close(false);
            throw new RolledBackUpdateException(e.getCause());
        } catch (RuntimeException e) {
            updateCallback.close(false);
            throw e;
        }

        return updateCallback.getUpdateSummary();
    }

    protected boolean isSingleConnection() {
        return _singleConnection;
    }

    protected boolean isDefaultAutoCommit() {
        return _isDefaultAutoCommit;
    }

    @Override
    protected boolean isQualifiedPathDelim(char c) {
        if (_identifierQuoteString == null || _identifierQuoteString.length() == 0) {
            return super.isQualifiedPathDelim(c);
        }
        return c == '.' || c == _identifierQuoteString.charAt(0);
    }

    public TableType[] getTableTypes() {
        return _tableTypes;
    }

    public String getCatalogName() {
        return _catalogName;
    }

    public String getDatabaseProductName() {
        return _databaseProductName;
    }

    public String getDatabaseVersion() {
        return _databaseVersion;
    }
}<|MERGE_RESOLUTION|>--- conflicted
+++ resolved
@@ -759,11 +759,7 @@
             while (rs.next()) {
                 schemas.add(rs.getString("TABLE_SCHEM"));
             }
-<<<<<<< HEAD
-        }finally {
-=======
         } finally {
->>>>>>> ed5ca25e
             FileHelper.safeClose(rs);
         }
         return schemas;
@@ -809,11 +805,7 @@
                         logger.debug("Found schemaName: {}", schemaName);
                         result.add(schemaName);
                     }
-<<<<<<< HEAD
-                }finally {
-=======
                 } finally {
->>>>>>> ed5ca25e
                     FileHelper.safeClose(rs);
                 }
             }
