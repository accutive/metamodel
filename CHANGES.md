### Apache MetaModel _WIP_

<<<<<<< HEAD
 * [METAMODEL-1219] - Improved returning schemas for SQL Server
 * [METAMODEL-1217] - Fixes dropping JDBC Tables with view as TableType
=======
 * [METAMODEL-1218] - Fixed comparing schemas with name null.
 * [METAMODEL-1217] - Fixed dropping JDBC Tables with view as TableType.
>>>>>>> 077e9efb
 * [METAMODEL-1215] - Removed deprecated code from pre-Java 8 times.
 * [METAMODEL-1214] - CompositeDataContext uses wrappedSchema for comparison when searching for it in the cache.
 * [METAMODEL-1213] - Fixed concurrency bug in single-line CSV parallel reader.
 * [METAMODEL-1211] - Fixed bug of getting all SelectItems when performing nested loop joins.
 * [METAMODEL-1151] - Created DataContextFactory implementations for each remaining module.
 * Improved HBase query building by scanning columns instead of column families.

### Apache MetaModel 5.3.0

 * [METAMODEL-1210] - Added a new connector for .arff files.
 * [METAMODEL-1207] - Fix JDBC Database version parser edge cases.
 * [METAMODEL-1172] - Made MAP_VALUE function capable of also navigating lists using square bracket notations.
 * Added ability to specify "split key" attribute for new tables in HBase.
 * Improved performance of "count" queries on HBase by applying FirstKeyOnlyFilter.

### Apache MetaModel 5.2.1

 * [METAMODEL-1208] - Fixed closing of JDBC ResultSets when getting certain metadata.
 * [METAMODEL-156] - Fixed issue in selection of default schema when multiple schema names match substring of connection string.
 * Improvement to Hive SQL dialect to support limit/offset pagination.
 * Added DataContextFactory for DynamoDB connections. 
 * Added SQL rewriting rules for Impala.

### Apache MetaModel 5.2.0

 * [METAMODEL-1205] - Support for Java / JDK versions 8, 9, 10 and 11.
  * Updated build and dependencies to be JDK8-11 compatible.
  * Dependency updates include Guava, POI, Cassandra, Hadoop.
 * [METAMODEL-1206] - Solved Maven version dependent unit test issues in ElasticSearch-native module.

### Apache MetaModel 5.1.1

 * [METAMODEL-1194] - Improved rewriting of CREATE TABLE for Apache Hive when user specifies primary key(s).
 * [METAMODEL-1192] - Add support for Oracle "TIMESTAMP WITH (LOCAL_)TIME_ZONE" column type.
 * [METAMODEL-1193] - Updated release process to produce SHA-512 signature files.
 * [METAMODEL-1197] - Fixed references in Kafka module's Columns to Tables.

### Apache MetaModel 5.1.0

 * [METAMODEL-1188] - Added write-support for the Apache HBase connector.
 * [METAMODEL-1179] - Refactored ElasticSearch REST connector to use new official REST based client from Elastic.
 * [METAMODEL-1177] - Made TableType.TABLE the default table type, replacing null values.
 * [METAMODEL-1185] - Added a new connector for Apache Kafka.
 * [METAMODEL-1184] - Improved support for data/column types in Neo4j connector.

### Apache MetaModel 5.0.1

 * [METAMODEL-1169] - Fixed issue with SQL Server milliseconds precision in WHERE.
 * [METAMODEL-1173] - Added CouchDB integration test in add. to MongoDB
 * [METAMODEL-1173] - Fixed parsing and handling of scalar functions in WHERE clause.
 * [METAMODEL-1171] - Fixed parsing of query operators with DATE, TIME, TIMESTAMP prefix to operand date/time values.
 * [METAMODEL-1174] - Upgraded Excel module's dependency on Apache POI to latest stable version (3.17).
 * [METAMODEL-1176] - Fixed issue with bad ArrayList population during SalesforceDataContext query building

### Apache MetaModel 5.0.0

 * [METAMODEL-1161] - Fixed issue with maxRows being ignored on Oracle 
 * [METAMODEL-6] - Added update summary containing information about changes on returning UpdateableDataContext.executeUpdate(..)
 * [METAMODEL-7] - Applied collections, lists etc. instead of arrays in the MetaModel API.
 * [METAMODEL-63] - Added UnionDataSet, a general purpose utility for doing client-side unions from other queries or data sets.
 * [METAMODEL-222] - Added support for Java 8 lambdas, removed support for Java 7.
 * [METAMODEL-1087] - Removed deprecated APIs from MetaModel's codebase.
 * [METAMODEL-1139] - Employed Java 8 functional types (java.util.function) in favor of (now deprecated) Ref, Action, Func. 
 * [METAMODEL-1140] - Allowed SalesforceDataContext without a security token.
 * [METAMODEL-1141] - Added RFC 4180 compliant CSV parsing.
 * [METAMODEL-1165] - Added a convenient alias table "default_table" for single-table data stores.
 * [METAMODEL-1144] - Optimized evaluation of conditional client-side JOIN statements.
 * [METAMODEL-1145] - Fixed bug with modelling JDBC table relationships when there are multiple keys involved in the relationship.
 * [METAMODEL-1151] - Added DataContextFactory classes for instantiating DataContexts of many types based on properties.
 * [METAMODEL-1160] - Fixed bug when deserializing v4.x CsvTable objects
 * [METAMODEL-1163] - Fixed bug when deserializing v4.x MutableRelationship and ImmutableRelationship objects
 * [METAMODEL-86] - Made queries inside of a JDBC UpdateCallback pertain to the running transaction.

### Apache MetaModel 4.6.0

 * [METAMODEL-1136] - New connector for Amazon DynamoDB.
 * [METAMODEL-1134] - Added NOT IN and NOT LIKE operators to WHERE filters.
 * [METAMODEL-1133] - Made PojoDataContext thread-safe.

### Apache MetaModel 4.5.5

 * [METAMODEL-1132] - Support native paging on SQL Server and Oracle database.
 * [METAMODEL-1128] - Fixed bug pertaining to ElasticSearch REST data set scrolling.
 * [METAMODEL-1118] - Fixed bug pertaining to cloning of FilterItem.LogicalOperator in compiled queries.
 * [METAMODEL-1111] - Added WHERE rewrite for Oracle when empty strings are considered as NULL.
 * [METAMODEL-1122] - Optimized the way the Cassandra module executes primary key lookup queries.
 * [METAMODEL-1109] - Fixed diacritics/encoding issue with Fixed Width reader.
 * [METAMODEL-1115] - Added support for passing your own PartnerConnection object to the Salesforce.com connector.
 * [METAMODEL-1113] - Fixed support for ColumnNamingStrategy in CSV connector.
 * [METAMODEL-1114] - Added support for ColumnNamingStrategy in EBCDIC connector.
 * [METAMODEL-1119] - Worked around Hive JDBC driver issues, avoiding non-compliant metadata calls.
 * [METAMODEL-1123] - Fixed the treatment of a Salesforce.com 'currency' value as a number, not a string.
 * [METAMODEL-1124] - Fixed the date formatting of date values in MS SQL server.
 * [METAMODEL-1127] - Fixed setting of null Map on postgres
 
### Apache MetaModel 4.5.4

 * [METAMODEL-1099] - Created a new DataContextFactory SPI and a extensible registry of implementations based on ServiceLoader.
 * [METAMODEL-1099] - Implemented DataContextFactory SPI for connectors: JDBC, CSV, ElasticSearch
 * [METAMODEL-250] - Added support for EBCDIC files (part of 'fixedwidth' module).
 * [METAMODEL-1103] - Fixed a bug pertaining to anchoring of wildcards in LIKE operands.
 * [METAMODEL-1088] - Add support for aliases in MongoDB.
 * [METAMODEL-1086] - Fixed encoding issue when CsvDataContext is instantiated with InputStream.
 * [METAMODEL-1094] - Added support for Apache Cassandra version 3.x.
 * [METAMODEL-1093] - Close compiled ResultSets.
 * [METAMODEL-1106] - Fixed bug in JDBC adaptor caused by not quoting columns named as a keyword, e.g. 'index'.
 * [METAMODEL-1102] - Separated FixedWidthLineParser.
 * [METAMODEL-1107] - Added support for PostgreSQL's "json" and "jsonb" data types.
 
### Apache MetaModel 4.5.3

 * [METAMODEL-235] - Fixed a bug related to handling of null or missing values in ElasticSearch using REST client.
 * [METAMODEL-225] - Fixed support for nested objects and arrays in ElasticSearch using REST client.
 * [METAMODEL-244] - Added ColumnNamingStrategies concept which allows custom column naming and column name overriding.
 * [METAMODEL-242] - Fixed issue when de-serializing old enum-instances of FunctionType.
 * [METAMODEL-247] - Added FixedWidthConfigurationReader for reading fixed width file metadata from external files.
 * [METAMODEL-159] - DataContextFactory misses methods to create HBase and POJO data contexts.
 * [METAMODEL-252] - Fixed a bug that caused JDBC updates to unnecessarily refresh schema objects.
 * [METAMODEL-1082] - Improved performance of batch ElasticSearch operations by using bulk API.
 * [METAMODEL-241] - Fixed deserialization of legacy enum types on OpenJDK after rev. 7c1d34773aa6.

### Apache MetaModel 4.5.2

 * [METAMODEL-236] - Made OperatorType and FunctionType Serializable to ensure that serialization of Query is possible.

### Apache MetaModel 4.5.1

 * [METAMODEL-227] - Fix for respecting CSV escape character also when no quote character is set.
 * [METAMODEL-183] - MongoDB module split into three: common, Mongo2 and Mongo3 to allow use of either old or new MongoDB API.
 * [METAMODEL-231] - Fixed a bug causing the Neo4j to represent the same table multiple times within a schema.
 * [METAMODEL-228] - Fixed a bug causing Number.class to not be converted to ColumnType.NUMBER.

### Apache MetaModel 4.5.0

 * [METAMODEL-212] - New module for ElasticSearch via REST client.
 * [METAMODEL-99] - New module for Neo4j connectivity with MetaModel.
 * [METAMODEL-207] - Ensured the serializability of the SingleLineCsvRow class.
 * [METAMODEL-211] - Fixed a bug related to lookup by primary key (_id) on MongoDB.
 * [METAMODEL-216] - Added new aggregate functions: FIRST, LAST and RANDOM.
 * [METAMODEL-195] - Added new function MAP_VALUE which allows extracting a nested value from within a key/value map field.
 * [METAMODEL-15] - Query parser support for table names with space. Delimitters can be double quote or square brackets. 
 * [METAMODEL-215] - Improved the capability of NumberComparator to support Integer, Long, Double, BigInteger and other built-in Number classes.
 * [METAMODEL-218] - Fixed conversion of STRING and NUMBER types to database-specific types in JDBC module.
 * [METAMODEL-205] - Added validation of Excel sheet name before attempting to create table (sheet).
 * [METAMODEL-219] - Made HdfsResource capable of incorporating Hadoop configuration files core-site.xml and hdfs-site.xml
 * [METAMODEL-220] - Made HdfsResource capable of working with other URI schemes than 'hdfs'.

### Apache MetaModel 4.4.1

 * [METAMODEL-198] - Fixed support for JDBC TIMESTAMP precision to match the underlying database's precision.
 * [METAMODEL-200] - Added optional "APPROXIMATE" keyword to query syntax for aggregate functions.
 * [METAMODEL-144] - Automated binary packaging of the MetaModel project.
 * [METAMODEL-197] - ElasticSearch schema update/change after CREATE TABLE statements.
 * [METAMODEL-199] - Fixed a bug in query parser when parsing two consecutive WHERE items with parentheses around them.
 * [METAMODEL-203] - Upgraded MongoDB dependency version and API to the 3.x line.

### Apache MetaModel 4.4.0

 * [METAMODEL-192] - Added support for Scalar functions. We have a basic set of data type conversion functions as well as support for UDF via implementing the ScalarFunction interface.
 * [METAMODEL-194] - Added support for setting the "Max rows" flag of a query to 0. This will always return an empty data set.
 * [METAMODEL-173] - Improved CSV writing to non-file destinations. Added .write() and .append() methods to Resource interface.
 * [METAMODEL-170] - Dropped support for Java 6.
 * [METAMODEL-176] - Trimmed the transient dependencies of the JDBC module.
 * [METAMODEL-178] - Added AggregateFunction and ScalarFunction interfaces. Changed FunctionType enum to be super-interface of those. Compatibility is retained but a recompile of code using FunctionType is needed.
 * [METAMODEL-188] - Changed OperatorType enum to be an interface. Compatibility is retained but a recompile of code is needed.
 * [METAMODEL-179] - Ensured that HdfsResource is not closing a shared HDFS file system reference.
 * [METAMODEL-171] - Made integration tests for Cassandra module function properly in all environments.
 * [METAMODEL-177] - Fixed a bug pertaining to the serializability of HdfsResource.
 * [METAMODEL-172] - ElasticSearch Date types should be converted properly.
 * [METAMODEL-184] - ElasticSearch querying with "IS NULL" and "IS NOT NULL" now uses MissingFilter and ExistsFilter.
 * [METAMODEL-190] - Improved decimal number support in Excel module.
 * [METAMODEL-187] - Improved memory consumption of Excel module by passing random-access-file handles to POI when possible.
 * [METAMODEL-191] - Resolved a number of dependency conflicts/overlaps when combining multiple MetaModel modules.
 * [METAMODEL-157] - Fixed an issue in DELETE FROM statements with WHERE clauses requiring client-side data type conversion on JDBC databases.
 * [METAMODEL-182] - Improved HdfsResource and FileResource directory-based implementations by adding also getSize() and getLastModified() directory-based implementations.

### Apache MetaModel 4.3.6

 * [METAMODEL-161] - Upgraded HBase client API to version 1.1.1
 * [METAMODEL-160] - Added support for Apache Hive via the JDBC module of MetaModel.
 * [METAMODEL-162] - Made HdfsResource Serializable and added property getters
 * [METAMODEL-163] - Made FileResource and HdfsResource work with folders containing file chunks instead of only single files
 * [METAMODEL-104] - Added 'hadoop' and 'hbase' modules to dependencies of 'MetaModel-full'.
 * [METAMODEL-164] - Fixed a bug in data type parsing of ElasticSearch mapping document.

### Apache MetaModel 4.3.5

 * [METAMODEL-148] - Added a 'hadoop' module with a HdfsResource class to allow CSV, Excel and Fixed-width file access on HDFS.
 * [METAMODEL-152] - Fixed an issue of not clearing schema cache when refreshSchemas() is invoked.
 * [METAMODEL-149] - Added support for COUNTER data type in Cassandra.
 * [METAMODEL-151] - Added support for DOUBLE data type mapping in PostgreSQL
 * [METAMODEL-154] - Use embedded Cassandra server for integration tests.

### Apache MetaModel 4.3.4

 * [METAMODEL-136] - Added LIKE operator native support (using conversion to regex) for MongoDB.
 * [METAMODEL-138] - Allow empty characters before AS keyword in query parsing.
 * [METAMODEL-141] - Improved mapping of ColumnType to SQL data types for Oracle, SQL Server, MySQL, DB2 and PostgreSQL
 * [METAMODEL-142] - Ensured that JDBC schema refreshes in an UpdateScript is using same Connection/Transaction as rest of operations
 * [METAMODEL-133] - Improved query parser support for multiple JOINs in same query.
 * [METAMODEL-140] - Fixed support for ElasticSearch mappings with additional property attributes.

### Apache MetaModel 4.3.3

 * [METAMODEL-123] - Added compatibility with ElasticSearch version 1.4.x
 * [METAMODEL-93] - Added compatibility with Apache HBase version 1.0.0
 * [METAMODEL-124] - Invoked ElasticSearch cross-version incompatible methods via reflection
 * [METAMODEL-125] - Added support for comma-separated select items in Query.select(String) method argument.
 * [METAMODEL-128] - Fixed bug in DataSet ordering when aggregation functions are applied to non-JDBC modules.
 * [METAMODEL-131] - Added support for composite primary keys in JDBC CREATE TABLE statements.

### Apache MetaModel 4.3.2

 * [METAMODEL-78] - Fixed a bug that caused SELECT DISTINCT to sometimes return duplicates records on certain DataContext implementations.
 * [METAMODEL-106] - Improved handling of invalid or non-existing index names passed to ElasticSearchDataContext
 * [METAMODEL-79] - Added update execution support on ElasticSearch module. Increased capability of pushing down WHERE items to ElasticSearch searches.
 * [METAMODEL-115] - Improved query parsing to allow lower-case function names, operators etc.

### Apache MetaModel 4.3.1

 * [METAMODEL-100] - Fixed bug when having multiple columns of same name. Added column no. comparison when calling Column.equals(...).

### Apache MetaModel 4.3.0-incubating

 * [METAMODEL-77] - New module 'elasticsearch' for connecting and modeling ElasticSearch indexes through MetaModel.
 * [METAMODEL-18] - New module 'cassandra' for connecting and modelling Apache Cassandra databases through MetaModel.
 * [METAMODEL-83] - Added new operator types: GREATER_THAN_OR_EQUAL ('>=') and LESS_THAN_OR_EQUAL ('<=').
 * [METAMODEL-92] - For JSON, MongoDB and CouchDB: Made it possible to specify column names referring nested fields such as "name.first" or "addresses[0].city".
 * [METAMODEL-76] - Query parser improved to handle filters without spaces inbetween operator and operands.
 * [METAMODEL-95] - Fixed a critical bug in the Salesforce.com module which caused all number values to be interpreted as '1'.
 * [METAMODEL-74] - Fixed a bug related to skipping blank values when applying an aggregate function (SUM, AVG etc.)
 * [METAMODEL-85] - Fixed a bug that caused NULL values to be evaluated with equal-sign in JDBC update and delete statements instead of 'IS NULL'.
 
### Apache MetaModel 4.2.0-incubating

 * [METAMODEL-38] - New module 'json' for handling json files (containing JSON arrays of documents or line-delimited JSON documents)
 * [METAMODEL-54] - ColumnType converted from enum to interface to allow for further specialization in modules.
 * [METAMODEL-57] - Changed the column type VARCHAR into STRING for the modules: CSV, Fixedwidth, Excel and XML.
 * [METAMODEL-56] - Made separate column types for converted JDBC LOBs - "CLOB as String" and "BLOB as bytes".
 * [METAMODEL-46] - Improved row-lookup by primary key (ID) in CouchDB
 * [METAMODEL-58] - Fixed a bug related to using CreateTable class and primary keys not getting created.
 * [METAMODEL-3]  - Improved writing of Byte-Order-Mark (BOM) for various encoding spelling variants.
 * [METAMODEL-70] - Made the build compatible with both JDK versions 6 and 7.
 * [METAMODEL-59] - Fixed a bug related to handling of date/time literals in MS SQL Server queries.
 * [METAMODEL-60] - Fixed a bug related to DISTINCT and TOP keywords in MS SQL Server queries.
 * [METAMODEL-45] - Improved and standardized way of handling integration test connection information towards external databases.
 * [METAMODEL-62] - Fixed a bug related to fault-tolerant handling of malformed CSV lines when reading CSVs in single-line mode
 * [METAMODEL-68] - Made it possible to create a CSV table without a header line in the file, if the user configures it.
 * [METAMODEL-67] - Upgraded Jackson (JSON library) dependency from org.codehaus namespace to the newer com.fasterxml namespace.
 * [METAMODEL-69] - Fixed issue with deserialization of ColumnType into the new interface instead of the old enum.

### Apache MetaModel 4.1.0-incubating

 * [METAMODEL-13] - Added support for Apache HBase via the new module "MetaModel-hbase"
 * [METAMODEL-41] - Added a parser for SimpleTableDef objects (SimpleTableDefParser). It parses statements similar to CREATE TABLE statements, although without the "CREATE TABLE" prefix. For example: foo (bar INTEGER, baz VARCHAR)
 * [METAMODEL-11] - New module "MetaModel-spring" which adds a convenient FactoryBean to produce various types of DataContext objects based on externalizable parameters, for Spring framework users.
 * [METAMODEL-32] - Fixed thread-safety issue in Excel module when tables (sheets) metadata is updated.
 * [METAMODEL-47] - Fixed issue in Excel of loading schema if query is fired based on metadata from a previous DataContext instance.
 * [METAMODEL-35] - Improved query rewriting for DB2 when paged queries contain ORDER BY clause.
 * [METAMODEL-44] - Added an optional method for QueryPostprocessDataContext implementations to do a row-lookup by primary key value.
 * [METAMODEL-43] - Made CSV datastores skip empty lines in file instead of treating them of rows with null values.
 * [METAMODEL-39] - Added pooling of active/used Connections and PreparedStatements in JDBC compiled queries.
 * [METAMODEL-34] - Updated LICENSE file to not include bundled dependencies' licenses.
 * [METAMODEL-33] - Ensured that Apache Rat plugin for Maven is properly activated.
 * [METAMODEL-37] - Removed old site sources from project.

### Apache MetaModel 4.0.0-incubating

 * [METAMODEL-9] - SalesforceDataSet is throwing exception for insert sql of record having date/time.
 * [METAMODEL-4] - Use folder name as schema name for file based DataContexts
 * [METAMODEL-5] - Faster CsvDataContext implementation for single-line values
 * [METAMODEL-26] - Provide endpoint URL with SalesforceDataContext
 * Upgraded Apache POI dependency to v. 3.9
 * Improved fluent Query builder API by adding string parameter based methods for joining tables
 * Added a utility ObjectInputStream for deserializing legacy MetaModel objects
 * Performance improvement to CSV reading when values are only single line based
 * Setting up the project on apache infrastructure
 * [METAMODEL-10] - Exclude Jackcess dependency (Access module) from MetaModel
 * Renaming the package hierarchy from org.eobjects.metamodel to org.apache.metamodel
 * [METAMODEL-29] - Fixed issue in CreateTable builder class, causing it to only support a single column definition
 * [METAMODEL-30] - Fixed issue with count(*) queries on CSV resources that does not provide a byte stream length <|MERGE_RESOLUTION|>--- conflicted
+++ resolved
@@ -1,12 +1,8 @@
 ### Apache MetaModel _WIP_
 
-<<<<<<< HEAD
- * [METAMODEL-1219] - Improved returning schemas for SQL Server
- * [METAMODEL-1217] - Fixes dropping JDBC Tables with view as TableType
-=======
+ * [METAMODEL-1219] - Improved returning schemas for SQL Server.
  * [METAMODEL-1218] - Fixed comparing schemas with name null.
  * [METAMODEL-1217] - Fixed dropping JDBC Tables with view as TableType.
->>>>>>> 077e9efb
  * [METAMODEL-1215] - Removed deprecated code from pre-Java 8 times.
  * [METAMODEL-1214] - CompositeDataContext uses wrappedSchema for comparison when searching for it in the cache.
  * [METAMODEL-1213] - Fixed concurrency bug in single-line CSV parallel reader.
