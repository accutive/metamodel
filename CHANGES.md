### Apache MetaModel _WIP_

<<<<<<< HEAD
 * [METAMODEL-1214] - CompositeDataContext uses wrappedSchema for comparison when searching for it in the cache.
=======
 * [METAMODEL-1151] - Created DataContextFactory implementations for each remaining module.
>>>>>>> 0331ce4b
 * [METAMODEL-1213] - Fixed concurrency bug in single-line CSV parallel reader.
 * [METAMODEL-1211] - Fixed bug of getting all SelectItems when performing nested loop joins.
 * [METAMODEL-1215] - Removed deprecated code from pre-Java 8 times.
 * Improved HBase query building by scanning columns instead of column families.

### Apache MetaModel 5.3.0

 * [METAMODEL-1210] - Added a new connector for .arff files.
 * [METAMODEL-1207] - Fix JDBC Database version parser edge cases.
 * [METAMODEL-1172] - Made MAP_VALUE function capable of also navigating lists using square bracket notations.
 * Added ability to specify "split key" attribute for new tables in HBase.
 * Improved performance of "count" queries on HBase by applying FirstKeyOnlyFilter.

### Apache MetaModel 5.2.1

 * [METAMODEL-1208] - Fixed closing of JDBC ResultSets when getting certain metadata.
 * [METAMODEL-156] - Fixed issue in selection of default schema when multiple schema names match substring of connection string.
 * Improvement to Hive SQL dialect to support limit/offset pagination.
 * Added DataContextFactory for DynamoDB connections. 
 * Added SQL rewriting rules for Impala.

### Apache MetaModel 5.2.0

 * [METAMODEL-1205] - Support for Java / JDK versions 8, 9, 10 and 11.
  * Updated build and dependencies to be JDK8-11 compatible.
  * Dependency updates include Guava, POI, Cassandra, Hadoop.
 * [METAMODEL-1206] - Solved Maven version dependent unit test issues in ElasticSearch-native module.

### Apache MetaModel 5.1.1

 * [METAMODEL-1194] - Improved rewriting of CREATE TABLE for Apache Hive when user specifies primary key(s).
 * [METAMODEL-1192] - Add support for Oracle "TIMESTAMP WITH (LOCAL_)TIME_ZONE" column type.
 * [METAMODEL-1193] - Updated release process to produce SHA-512 signature files.
 * [METAMODEL-1197] - Fixed references in Kafka module's Columns to Tables.

### Apache MetaModel 5.1.0

 * [METAMODEL-1188] - Added write-support for the Apache HBase connector.
 * [METAMODEL-1179] - Refactored ElasticSearch REST connector to use new official REST based client from Elastic.
 * [METAMODEL-1177] - Made TableType.TABLE the default table type, replacing null values.
 * [METAMODEL-1185] - Added a new connector for Apache Kafka.
 * [METAMODEL-1184] - Improved support for data/column types in Neo4j connector.

### Apache MetaModel 5.0.1

 * [METAMODEL-1169] - Fixed issue with SQL Server milliseconds precision in WHERE.
 * [METAMODEL-1173] - Added CouchDB integration test in add. to MongoDB
 * [METAMODEL-1173] - Fixed parsing and handling of scalar functions in WHERE clause.
 * [METAMODEL-1171] - Fixed parsing of query operators with DATE, TIME, TIMESTAMP prefix to operand date/time values.
 * [METAMODEL-1174] - Upgraded Excel module's dependency on Apache POI to latest stable version (3.17).
 * [METAMODEL-1176] - Fixed issue with bad ArrayList population during SalesforceDataContext query building

### Apache MetaModel 5.0.0

 * [METAMODEL-1161] - Fixed issue with maxRows being ignored on Oracle 
 * [METAMODEL-6] - Added update summary containing information about changes on returning UpdateableDataContext.executeUpdate(..)
 * [METAMODEL-7] - Applied collections, lists etc. instead of arrays in the MetaModel API.
 * [METAMODEL-63] - Added UnionDataSet, a general purpose utility for doing client-side unions from other queries or data sets.
 * [METAMODEL-222] - Added support for Java 8 lambdas, removed support for Java 7.
 * [METAMODEL-1087] - Removed deprecated APIs from MetaModel's codebase.
 * [METAMODEL-1139] - Employed Java 8 functional types (java.util.function) in favor of (now deprecated) Ref, Action, Func. 
 * [METAMODEL-1140] - Allowed SalesforceDataContext without a security token.
 * [METAMODEL-1141] - Added RFC 4180 compliant CSV parsing.
 * [METAMODEL-1165] - Added a convenient alias table "default_table" for single-table data stores.
 * [METAMODEL-1144] - Optimized evaluation of conditional client-side JOIN statements.
 * [METAMODEL-1145] - Fixed bug with modelling JDBC table relationships when there are multiple keys involved in the relationship.
 * [METAMODEL-1151] - Added DataContextFactory classes for instantiating DataContexts of many types based on properties.
 * [METAMODEL-1160] - Fixed bug when deserializing v4.x CsvTable objects
 * [METAMODEL-1163] - Fixed bug when deserializing v4.x MutableRelationship and ImmutableRelationship objects
 * [METAMODEL-86] - Made queries inside of a JDBC UpdateCallback pertain to the running transaction.

### Apache MetaModel 4.6.0

 * [METAMODEL-1136] - New connector for Amazon DynamoDB.
 * [METAMODEL-1134] - Added NOT IN and NOT LIKE operators to WHERE filters.
 * [METAMODEL-1133] - Made PojoDataContext thread-safe.

### Apache MetaModel 4.5.5

 * [METAMODEL-1132] - Support native paging on SQL Server and Oracle database.
 * [METAMODEL-1128] - Fixed bug pertaining to ElasticSearch REST data set scrolling.
 * [METAMODEL-1118] - Fixed bug pertaining to cloning of FilterItem.LogicalOperator in compiled queries.
 * [METAMODEL-1111] - Added WHERE rewrite for Oracle when empty strings are considered as NULL.
 * [METAMODEL-1122] - Optimized the way the Cassandra module executes primary key lookup queries.
 * [METAMODEL-1109] - Fixed diacritics/encoding issue with Fixed Width reader.
 * [METAMODEL-1115] - Added support for passing your own PartnerConnection object to the Salesforce.com connector.
 * [METAMODEL-1113] - Fixed support for ColumnNamingStrategy in CSV connector.
 * [METAMODEL-1114] - Added support for ColumnNamingStrategy in EBCDIC connector.
 * [METAMODEL-1119] - Worked around Hive JDBC driver issues, avoiding non-compliant metadata calls.
 * [METAMODEL-1123] - Fixed the treatment of a Salesforce.com 'currency' value as a number, not a string.
 * [METAMODEL-1124] - Fixed the date formatting of date values in MS SQL server.
 * [METAMODEL-1127] - Fixed setting of null Map on postgres
 
### Apache MetaModel 4.5.4

 * [METAMODEL-1099] - Created a new DataContextFactory SPI and a extensible registry of implementations based on ServiceLoader.
 * [METAMODEL-1099] - Implemented DataContextFactory SPI for connectors: JDBC, CSV, ElasticSearch
 * [METAMODEL-250] - Added support for EBCDIC files (part of 'fixedwidth' module).
 * [METAMODEL-1103] - Fixed a bug pertaining to anchoring of wildcards in LIKE operands.
 * [METAMODEL-1088] - Add support for aliases in MongoDB.
 * [METAMODEL-1086] - Fixed encoding issue when CsvDataContext is instantiated with InputStream.
 * [METAMODEL-1094] - Added support for Apache Cassandra version 3.x.
 * [METAMODEL-1093] - Close compiled ResultSets.
 * [METAMODEL-1106] - Fixed bug in JDBC adaptor caused by not quoting columns named as a keyword, e.g. 'index'.
 * [METAMODEL-1102] - Separated FixedWidthLineParser.
 * [METAMODEL-1107] - Added support for PostgreSQL's "json" and "jsonb" data types.
 
### Apache MetaModel 4.5.3

 * [METAMODEL-235] - Fixed a bug related to handling of null or missing values in ElasticSearch using REST client.
 * [METAMODEL-225] - Fixed support for nested objects and arrays in ElasticSearch using REST client.
 * [METAMODEL-244] - Added ColumnNamingStrategies concept which allows custom column naming and column name overriding.
 * [METAMODEL-242] - Fixed issue when de-serializing old enum-instances of FunctionType.
 * [METAMODEL-247] - Added FixedWidthConfigurationReader for reading fixed width file metadata from external files.
 * [METAMODEL-159] - DataContextFactory misses methods to create HBase and POJO data contexts.
 * [METAMODEL-252] - Fixed a bug that caused JDBC updates to unnecessarily refresh schema objects.
 * [METAMODEL-1082] - Improved performance of batch ElasticSearch operations by using bulk API.
 * [METAMODEL-241] - Fixed deserialization of legacy enum types on OpenJDK after rev. 7c1d34773aa6.

### Apache MetaModel 4.5.2

 * [METAMODEL-236] - Made OperatorType and FunctionType Serializable to ensure that serialization of Query is possible.

### Apache MetaModel 4.5.1

 * [METAMODEL-227] - Fix for respecting CSV escape character also when no quote character is set.
 * [METAMODEL-183] - MongoDB module split into three: common, Mongo2 and Mongo3 to allow use of either old or new MongoDB API.
 * [METAMODEL-231] - Fixed a bug causing the Neo4j to represent the same table multiple times within a schema.
 * [METAMODEL-228] - Fixed a bug causing Number.class to not be converted to ColumnType.NUMBER.

### Apache MetaModel 4.5.0

 * [METAMODEL-212] - New module for ElasticSearch via REST client.
 * [METAMODEL-99] - New module for Neo4j connectivity with MetaModel.
 * [METAMODEL-207] - Ensured the serializability of the SingleLineCsvRow class.
 * [METAMODEL-211] - Fixed a bug related to lookup by primary key (_id) on MongoDB.
 * [METAMODEL-216] - Added new aggregate functions: FIRST, LAST and RANDOM.
 * [METAMODEL-195] - Added new function MAP_VALUE which allows extracting a nested value from within a key/value map field.
 * [METAMODEL-15] - Query parser support for table names with space. Delimitters can be double quote or square brackets. 
 * [METAMODEL-215] - Improved the capability of NumberComparator to support Integer, Long, Double, BigInteger and other built-in Number classes.
 * [METAMODEL-218] - Fixed conversion of STRING and NUMBER types to database-specific types in JDBC module.
 * [METAMODEL-205] - Added validation of Excel sheet name before attempting to create table (sheet).
 * [METAMODEL-219] - Made HdfsResource capable of incorporating Hadoop configuration files core-site.xml and hdfs-site.xml
 * [METAMODEL-220] - Made HdfsResource capable of working with other URI schemes than 'hdfs'.

### Apache MetaModel 4.4.1

 * [METAMODEL-198] - Fixed support for JDBC TIMESTAMP precision to match the underlying database's precision.
 * [METAMODEL-200] - Added optional "APPROXIMATE" keyword to query syntax for aggregate functions.
 * [METAMODEL-144] - Automated binary packaging of the MetaModel project.
 * [METAMODEL-197] - ElasticSearch schema update/change after CREATE TABLE statements.
 * [METAMODEL-199] - Fixed a bug in query parser when parsing two consecutive WHERE items with parentheses around them.
 * [METAMODEL-203] - Upgraded MongoDB dependency version and API to the 3.x line.

### Apache MetaModel 4.4.0

 * [METAMODEL-192] - Added support for Scalar functions. We have a basic set of data type conversion functions as well as support for UDF via implementing the ScalarFunction interface.
 * [METAMODEL-194] - Added support for setting the "Max rows" flag of a query to 0. This will always return an empty data set.
 * [METAMODEL-173] - Improved CSV writing to non-file destinations. Added .write() and .append() methods to Resource interface.
 * [METAMODEL-170] - Dropped support for Java 6.
 * [METAMODEL-176] - Trimmed the transient dependencies of the JDBC module.
 * [METAMODEL-178] - Added AggregateFunction and ScalarFunction interfaces. Changed FunctionType enum to be super-interface of those. Compatibility is retained but a recompile of code using FunctionType is needed.
 * [METAMODEL-188] - Changed OperatorType enum to be an interface. Compatibility is retained but a recompile of code is needed.
 * [METAMODEL-179] - Ensured that HdfsResource is not closing a shared HDFS file system reference.
 * [METAMODEL-171] - Made integration tests for Cassandra module function properly in all environments.
 * [METAMODEL-177] - Fixed a bug pertaining to the serializability of HdfsResource.
 * [METAMODEL-172] - ElasticSearch Date types should be converted properly.
 * [METAMODEL-184] - ElasticSearch querying with "IS NULL" and "IS NOT NULL" now uses MissingFilter and ExistsFilter.
 * [METAMODEL-190] - Improved decimal number support in Excel module.
 * [METAMODEL-187] - Improved memory consumption of Excel module by passing random-access-file handles to POI when possible.
 * [METAMODEL-191] - Resolved a number of dependency conflicts/overlaps when combining multiple MetaModel modules.
 * [METAMODEL-157] - Fixed an issue in DELETE FROM statements with WHERE clauses requiring client-side data type conversion on JDBC databases.
 * [METAMODEL-182] - Improved HdfsResource and FileResource directory-based implementations by adding also getSize() and getLastModified() directory-based implementations.

### Apache MetaModel 4.3.6

 * [METAMODEL-161] - Upgraded HBase client API to version 1.1.1
 * [METAMODEL-160] - Added support for Apache Hive via the JDBC module of MetaModel.
 * [METAMODEL-162] - Made HdfsResource Serializable and added property getters
 * [METAMODEL-163] - Made FileResource and HdfsResource work with folders containing file chunks instead of only single files
 * [METAMODEL-104] - Added 'hadoop' and 'hbase' modules to dependencies of 'MetaModel-full'.
 * [METAMODEL-164] - Fixed a bug in data type parsing of ElasticSearch mapping document.

### Apache MetaModel 4.3.5

 * [METAMODEL-148] - Added a 'hadoop' module with a HdfsResource class to allow CSV, Excel and Fixed-width file access on HDFS.
 * [METAMODEL-152] - Fixed an issue of not clearing schema cache when refreshSchemas() is invoked.
 * [METAMODEL-149] - Added support for COUNTER data type in Cassandra.
 * [METAMODEL-151] - Added support for DOUBLE data type mapping in PostgreSQL
 * [METAMODEL-154] - Use embedded Cassandra server for integration tests.

### Apache MetaModel 4.3.4

 * [METAMODEL-136] - Added LIKE operator native support (using conversion to regex) for MongoDB.
 * [METAMODEL-138] - Allow empty characters before AS keyword in query parsing.
 * [METAMODEL-141] - Improved mapping of ColumnType to SQL data types for Oracle, SQL Server, MySQL, DB2 and PostgreSQL
 * [METAMODEL-142] - Ensured that JDBC schema refreshes in an UpdateScript is using same Connection/Transaction as rest of operations
 * [METAMODEL-133] - Improved query parser support for multiple JOINs in same query.
 * [METAMODEL-140] - Fixed support for ElasticSearch mappings with additional property attributes.

### Apache MetaModel 4.3.3

 * [METAMODEL-123] - Added compatibility with ElasticSearch version 1.4.x
 * [METAMODEL-93] - Added compatibility with Apache HBase version 1.0.0
 * [METAMODEL-124] - Invoked ElasticSearch cross-version incompatible methods via reflection
 * [METAMODEL-125] - Added support for comma-separated select items in Query.select(String) method argument.
 * [METAMODEL-128] - Fixed bug in DataSet ordering when aggregation functions are applied to non-JDBC modules.
 * [METAMODEL-131] - Added support for composite primary keys in JDBC CREATE TABLE statements.

### Apache MetaModel 4.3.2

 * [METAMODEL-78] - Fixed a bug that caused SELECT DISTINCT to sometimes return duplicates records on certain DataContext implementations.
 * [METAMODEL-106] - Improved handling of invalid or non-existing index names passed to ElasticSearchDataContext
 * [METAMODEL-79] - Added update execution support on ElasticSearch module. Increased capability of pushing down WHERE items to ElasticSearch searches.
 * [METAMODEL-115] - Improved query parsing to allow lower-case function names, operators etc.

### Apache MetaModel 4.3.1

 * [METAMODEL-100] - Fixed bug when having multiple columns of same name. Added column no. comparison when calling Column.equals(...).

### Apache MetaModel 4.3.0-incubating

 * [METAMODEL-77] - New module 'elasticsearch' for connecting and modeling ElasticSearch indexes through MetaModel.
 * [METAMODEL-18] - New module 'cassandra' for connecting and modelling Apache Cassandra databases through MetaModel.
 * [METAMODEL-83] - Added new operator types: GREATER_THAN_OR_EQUAL ('>=') and LESS_THAN_OR_EQUAL ('<=').
 * [METAMODEL-92] - For JSON, MongoDB and CouchDB: Made it possible to specify column names referring nested fields such as "name.first" or "addresses[0].city".
 * [METAMODEL-76] - Query parser improved to handle filters without spaces inbetween operator and operands.
 * [METAMODEL-95] - Fixed a critical bug in the Salesforce.com module which caused all number values to be interpreted as '1'.
 * [METAMODEL-74] - Fixed a bug related to skipping blank values when applying an aggregate function (SUM, AVG etc.)
 * [METAMODEL-85] - Fixed a bug that caused NULL values to be evaluated with equal-sign in JDBC update and delete statements instead of 'IS NULL'.
 
### Apache MetaModel 4.2.0-incubating

 * [METAMODEL-38] - New module 'json' for handling json files (containing JSON arrays of documents or line-delimited JSON documents)
 * [METAMODEL-54] - ColumnType converted from enum to interface to allow for further specialization in modules.
 * [METAMODEL-57] - Changed the column type VARCHAR into STRING for the modules: CSV, Fixedwidth, Excel and XML.
 * [METAMODEL-56] - Made separate column types for converted JDBC LOBs - "CLOB as String" and "BLOB as bytes".
 * [METAMODEL-46] - Improved row-lookup by primary key (ID) in CouchDB
 * [METAMODEL-58] - Fixed a bug related to using CreateTable class and primary keys not getting created.
 * [METAMODEL-3]  - Improved writing of Byte-Order-Mark (BOM) for various encoding spelling variants.
 * [METAMODEL-70] - Made the build compatible with both JDK versions 6 and 7.
 * [METAMODEL-59] - Fixed a bug related to handling of date/time literals in MS SQL Server queries.
 * [METAMODEL-60] - Fixed a bug related to DISTINCT and TOP keywords in MS SQL Server queries.
 * [METAMODEL-45] - Improved and standardized way of handling integration test connection information towards external databases.
 * [METAMODEL-62] - Fixed a bug related to fault-tolerant handling of malformed CSV lines when reading CSVs in single-line mode
 * [METAMODEL-68] - Made it possible to create a CSV table without a header line in the file, if the user configures it.
 * [METAMODEL-67] - Upgraded Jackson (JSON library) dependency from org.codehaus namespace to the newer com.fasterxml namespace.
 * [METAMODEL-69] - Fixed issue with deserialization of ColumnType into the new interface instead of the old enum.

### Apache MetaModel 4.1.0-incubating

 * [METAMODEL-13] - Added support for Apache HBase via the new module "MetaModel-hbase"
 * [METAMODEL-41] - Added a parser for SimpleTableDef objects (SimpleTableDefParser). It parses statements similar to CREATE TABLE statements, although without the "CREATE TABLE" prefix. For example: foo (bar INTEGER, baz VARCHAR)
 * [METAMODEL-11] - New module "MetaModel-spring" which adds a convenient FactoryBean to produce various types of DataContext objects based on externalizable parameters, for Spring framework users.
 * [METAMODEL-32] - Fixed thread-safety issue in Excel module when tables (sheets) metadata is updated.
 * [METAMODEL-47] - Fixed issue in Excel of loading schema if query is fired based on metadata from a previous DataContext instance.
 * [METAMODEL-35] - Improved query rewriting for DB2 when paged queries contain ORDER BY clause.
 * [METAMODEL-44] - Added an optional method for QueryPostprocessDataContext implementations to do a row-lookup by primary key value.
 * [METAMODEL-43] - Made CSV datastores skip empty lines in file instead of treating them of rows with null values.
 * [METAMODEL-39] - Added pooling of active/used Connections and PreparedStatements in JDBC compiled queries.
 * [METAMODEL-34] - Updated LICENSE file to not include bundled dependencies' licenses.
 * [METAMODEL-33] - Ensured that Apache Rat plugin for Maven is properly activated.
 * [METAMODEL-37] - Removed old site sources from project.

### Apache MetaModel 4.0.0-incubating

 * [METAMODEL-9] - SalesforceDataSet is throwing exception for insert sql of record having date/time.
 * [METAMODEL-4] - Use folder name as schema name for file based DataContexts
 * [METAMODEL-5] - Faster CsvDataContext implementation for single-line values
 * [METAMODEL-26] - Provide endpoint URL with SalesforceDataContext
 * Upgraded Apache POI dependency to v. 3.9
 * Improved fluent Query builder API by adding string parameter based methods for joining tables
 * Added a utility ObjectInputStream for deserializing legacy MetaModel objects
 * Performance improvement to CSV reading when values are only single line based
 * Setting up the project on apache infrastructure
 * [METAMODEL-10] - Exclude Jackcess dependency (Access module) from MetaModel
 * Renaming the package hierarchy from org.eobjects.metamodel to org.apache.metamodel
 * [METAMODEL-29] - Fixed issue in CreateTable builder class, causing it to only support a single column definition
 * [METAMODEL-30] - Fixed issue with count(*) queries on CSV resources that does not provide a byte stream length <|MERGE_RESOLUTION|>--- conflicted
+++ resolved
@@ -1,13 +1,9 @@
 ### Apache MetaModel _WIP_
 
-<<<<<<< HEAD
+ * [METAMODEL-1215] - Removed deprecated code from pre-Java 8 times.
  * [METAMODEL-1214] - CompositeDataContext uses wrappedSchema for comparison when searching for it in the cache.
-=======
- * [METAMODEL-1151] - Created DataContextFactory implementations for each remaining module.
->>>>>>> 0331ce4b
  * [METAMODEL-1213] - Fixed concurrency bug in single-line CSV parallel reader.
  * [METAMODEL-1211] - Fixed bug of getting all SelectItems when performing nested loop joins.
- * [METAMODEL-1215] - Removed deprecated code from pre-Java 8 times.
  * Improved HBase query building by scanning columns instead of column families.
 
 ### Apache MetaModel 5.3.0
