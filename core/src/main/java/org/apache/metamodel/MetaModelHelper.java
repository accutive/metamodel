/**
 * Licensed to the Apache Software Foundation (ASF) under one
 * or more contributor license agreements.  See the NOTICE file
 * distributed with this work for additional information
 * regarding copyright ownership.  The ASF licenses this file
 * to you under the Apache License, Version 2.0 (the
 * "License"); you may not use this file except in compliance
 * with the License.  You may obtain a copy of the License at
 *
 *   http://www.apache.org/licenses/LICENSE-2.0
 *
 * Unless required by applicable law or agreed to in writing,
 * software distributed under the License is distributed on an
 * "AS IS" BASIS, WITHOUT WARRANTIES OR CONDITIONS OF ANY
 * KIND, either express or implied.  See the License for the
 * specific language governing permissions and limitations
 * under the License.
 */
package org.apache.metamodel;

import java.util.ArrayList;

import java.util.Arrays;
import java.util.Collection;
import java.util.Collections;
import java.util.Comparator;
import java.util.HashMap;
import java.util.HashSet;
import java.util.List;
import java.util.Map;
import java.util.Map.Entry;

import org.apache.metamodel.data.CachingDataSetHeader;
import org.apache.metamodel.data.DataSet;
import org.apache.metamodel.data.DataSetHeader;
import org.apache.metamodel.data.DefaultRow;
import org.apache.metamodel.data.EmptyDataSet;
import org.apache.metamodel.data.FilteredDataSet;
import org.apache.metamodel.data.FirstRowDataSet;
import org.apache.metamodel.data.IRowFilter;
import org.apache.metamodel.data.InMemoryDataSet;
import org.apache.metamodel.data.MaxRowsDataSet;
import org.apache.metamodel.data.Row;
import org.apache.metamodel.data.ScalarFunctionDataSet;
import org.apache.metamodel.data.SimpleDataSetHeader;
import org.apache.metamodel.data.SubSelectionDataSet;
import org.apache.metamodel.query.FilterItem;
import org.apache.metamodel.query.FromItem;
import org.apache.metamodel.query.FunctionType;
import org.apache.metamodel.query.GroupByItem;
import org.apache.metamodel.query.OrderByItem;
import org.apache.metamodel.query.Query;
import org.apache.metamodel.query.ScalarFunction;
import org.apache.metamodel.query.SelectItem;
import org.apache.metamodel.query.parser.QueryParser;
import org.apache.metamodel.schema.Column;
import org.apache.metamodel.schema.ColumnType;
import org.apache.metamodel.schema.Schema;
import org.apache.metamodel.schema.SuperColumnType;
import org.apache.metamodel.schema.Table;
import org.apache.metamodel.util.AggregateBuilder;
import org.apache.metamodel.util.CollectionUtils;
import org.apache.metamodel.util.ObjectComparator;
import org.slf4j.Logger;
import org.slf4j.LoggerFactory;

/**
 * This class contains various helper functionality to common tasks in
 * MetaModel, eg.:
 * 
 * <ul>
 * <li>Easy-access for traversing common schema items</li>
 * <li>Manipulate data in memory. These methods are primarily used to enable
 * queries for non-queryable data sources like CSV files and spreadsheets.</li>
 * <li>Query rewriting, traversing and manipulation.</li>
 * </ul>
 * 
 * The class is mainly intended for internal use within the framework
 * operations, but is kept stable, so it can also be used by framework users.
 */
public final class MetaModelHelper {

    private final static Logger logger = LoggerFactory.getLogger(MetaModelHelper.class);

    private MetaModelHelper() {
        // Prevent instantiation
    }

    /**
     * Creates an array of tables where all occurences of tables in the provided
     * list of tables and columns are included
     */
    public static Table[] getTables(Collection<Table> tableList, Iterable<Column> columnList) {
        HashSet<Table> set = new HashSet<Table>();
        set.addAll(tableList);
        for (Column column : columnList) {
            set.add(column.getTable());
        }
        return set.toArray(new Table[set.size()]);
    }

    /**
     * Determines if a schema is an information schema
     * 
     * @param schema
     * @return
     */
    public static boolean isInformationSchema(Schema schema) {
        String name = schema.getName();
        return isInformationSchema(name);
    }

    /**
     * Determines if a schema name is the name of an information schema
     * 
     * @param name
     * @return
     */
    public static boolean isInformationSchema(String name) {
        if (name == null) {
            return false;
        }
        return QueryPostprocessDataContext.INFORMATION_SCHEMA_NAME.equals(name.toLowerCase());
    }

    /**
     * Converts a list of columns to a corresponding array of tables
     * 
     * @param columns
     *            the columns that the tables will be extracted from
     * @return an array containing the tables of the provided columns.
     */
    public static Table[] getTables(Iterable<Column> columns) {
        ArrayList<Table> result = new ArrayList<Table>();
        for (Column column : columns) {
            Table table = column.getTable();
            if (!result.contains(table)) {
                result.add(table);
            }
        }
        return result.toArray(new Table[result.size()]);
    }

    /**
     * Creates a subset array of columns, where only columns that are contained
     * within the specified table are included.
     * 
     * @param table
     * @param columns
     * @return an array containing the columns that exist in the table
     */
    public static Column[] getTableColumns(Table table, Iterable<Column> columns) {
        if (table == null) {
            return new Column[0];
        }
        final List<Column> result = new ArrayList<Column>();
        for (Column column : columns) {
            final boolean sameTable = table.equals(column.getTable());
            if (sameTable) {
                result.add(column);
            }
        }
        return result.toArray(new Column[result.size()]);
    }

    /**
     * Creates a subset array of columns, where only columns that are contained
     * within the specified table are included.
     * 
     * @param table
     * @param columns
     * @return an array containing the columns that exist in the table
     */
    public static Column[] getTableColumns(Table table, Column[] columns) {
        return getTableColumns(table, Arrays.asList(columns));
    }

    public static DataSet getCarthesianProduct(DataSet... fromDataSets) {
        return getCarthesianProduct(fromDataSets, new FilterItem[0]);
    }

    public static DataSet getCarthesianProduct(DataSet[] fromDataSets, Iterable<FilterItem> whereItems) {
        // First check if carthesian product is even nescesary
        if (fromDataSets.length == 1) {
            return getFiltered(fromDataSets[0], whereItems);
        }

        List<SelectItem> selectItems = new ArrayList<SelectItem>();
        for (DataSet dataSet : fromDataSets) {
            for (int i = 0; i < dataSet.getSelectItems().length; i++) {
                SelectItem item = dataSet.getSelectItems()[i];
                selectItems.add(item);
            }
        }

        int selectItemOffset = 0;
        List<Object[]> data = new ArrayList<Object[]>();
        for (int fromDataSetIndex = 0; fromDataSetIndex < fromDataSets.length; fromDataSetIndex++) {
            DataSet fromDataSet = fromDataSets[fromDataSetIndex];
            SelectItem[] fromSelectItems = fromDataSet.getSelectItems();
            if (fromDataSetIndex == 0) {
                while (fromDataSet.next()) {
                    Object[] values = fromDataSet.getRow().getValues();
                    Object[] row = new Object[selectItems.size()];
                    System.arraycopy(values, 0, row, selectItemOffset, values.length);
                    data.add(row);
                }
                fromDataSet.close();
            } else {
                List<Object[]> fromDataRows = new ArrayList<Object[]>();
                while (fromDataSet.next()) {
                    fromDataRows.add(fromDataSet.getRow().getValues());
                }
                fromDataSet.close();
                for (int i = 0; i < data.size(); i = i + fromDataRows.size()) {
                    Object[] originalRow = data.get(i);
                    data.remove(i);
                    for (int j = 0; j < fromDataRows.size(); j++) {
                        Object[] newRow = fromDataRows.get(j);
                        System.arraycopy(newRow, 0, originalRow, selectItemOffset, newRow.length);
                        data.add(i + j, originalRow.clone());
                    }
                }
            }
            selectItemOffset += fromSelectItems.length;
        }

        if (data.isEmpty()) {
            return new EmptyDataSet(selectItems);
        }

        final DataSetHeader header = new CachingDataSetHeader(selectItems);
        final List<Row> rows = new ArrayList<Row>(data.size());
        for (Object[] objects : data) {
            rows.add(new DefaultRow(header, objects, null));
        }

        DataSet result = new InMemoryDataSet(header, rows);
        if (whereItems != null) {
            DataSet filteredResult = getFiltered(result, whereItems);
            result = filteredResult;
        }
        return result;
    }

    public static DataSet getCarthesianProduct(DataSet[] fromDataSets, FilterItem... filterItems) {
        return getCarthesianProduct(fromDataSets, Arrays.asList(filterItems));
    }

    public static DataSet getFiltered(DataSet dataSet, Iterable<FilterItem> filterItems) {
        List<IRowFilter> filters = CollectionUtils.map(filterItems, filterItem -> {
            return filterItem;
        });
        if (filters.isEmpty()) {
            return dataSet;
        }

        return new FilteredDataSet(dataSet, filters.toArray(new IRowFilter[filters.size()]));
    }

    public static DataSet getFiltered(DataSet dataSet, FilterItem... filterItems) {
        return getFiltered(dataSet, Arrays.asList(filterItems));
    }

    public static DataSet getSelection(final List<SelectItem> selectItems, final DataSet dataSet) {
        final List<SelectItem> dataSetSelectItems = Arrays.asList(dataSet.getSelectItems());

        // check if the selection is already the same
        if (selectItems.equals(dataSetSelectItems)) {
            // return the DataSet unmodified
            return dataSet;
        }

        final List<SelectItem> scalarFunctionSelectItemsToEvaluate = new ArrayList<>();

        for (SelectItem selectItem : selectItems) {
            if (selectItem.getScalarFunction() != null) {
                if (!dataSetSelectItems.contains(selectItem) && dataSetSelectItems.contains(selectItem.replaceFunction(
                        null))) {
                    scalarFunctionSelectItemsToEvaluate.add(selectItem);
                }
            }
        }

        if (scalarFunctionSelectItemsToEvaluate.isEmpty()) {
            return new SubSelectionDataSet(selectItems, dataSet);
        }

        final ScalarFunctionDataSet scalaFunctionDataSet = new ScalarFunctionDataSet(
                scalarFunctionSelectItemsToEvaluate, dataSet);
        return new SubSelectionDataSet(selectItems, scalaFunctionDataSet);
    }

    public static DataSet getSelection(SelectItem[] selectItems, DataSet dataSet) {
        return getSelection(Arrays.asList(selectItems), dataSet);
    }

    public static DataSet getGrouped(List<SelectItem> selectItems, DataSet dataSet,
            Collection<GroupByItem> groupByItems) {
        return getGrouped(selectItems, dataSet, groupByItems.toArray(new GroupByItem[groupByItems.size()]));
    }

    public static DataSet getGrouped(List<SelectItem> selectItems, DataSet dataSet, GroupByItem[] groupByItems) {
        DataSet result = dataSet;
        if (groupByItems != null && groupByItems.length > 0) {
            Map<Row, Map<SelectItem, List<Object>>> uniqueRows = new HashMap<Row, Map<SelectItem, List<Object>>>();

            final SelectItem[] groupBySelects = new SelectItem[groupByItems.length];
            for (int i = 0; i < groupBySelects.length; i++) {
                groupBySelects[i] = groupByItems[i].getSelectItem();
            }
            final DataSetHeader groupByHeader = new CachingDataSetHeader(groupBySelects);

            // Creates a list of SelectItems that have aggregate functions
            List<SelectItem> functionItems = getAggregateFunctionSelectItems(selectItems);

            // Loop through the dataset and identify groups
            while (dataSet.next()) {
                Row row = dataSet.getRow();

                // Subselect a row prototype with only the unique values that
                // define the group
                Row uniqueRow = row.getSubSelection(groupByHeader);

                // function input is the values used for calculating aggregate
                // functions in the group
                Map<SelectItem, List<Object>> functionInput;
                if (!uniqueRows.containsKey(uniqueRow)) {
                    // If this group already exist, use an existing function
                    // input
                    functionInput = new HashMap<SelectItem, List<Object>>();
                    for (SelectItem item : functionItems) {
                        functionInput.put(item, new ArrayList<Object>());
                    }
                    uniqueRows.put(uniqueRow, functionInput);
                } else {
                    // If this is a new group, create a new function input
                    functionInput = uniqueRows.get(uniqueRow);
                }

                // Loop through aggregate functions to check for validity
                for (SelectItem item : functionItems) {
                    List<Object> objects = functionInput.get(item);
                    Column column = item.getColumn();
                    if (column != null) {
                        Object value = row.getValue(new SelectItem(column));
                        objects.add(value);
                    } else if (SelectItem.isCountAllItem(item)) {
                        // Just use the empty string, since COUNT(*) don't
                        // evaluate values (but null values should be prevented)
                        objects.add("");
                    } else {
                        throw new IllegalArgumentException("Expression function not supported: " + item);
                    }
                }
            }

            dataSet.close();
            final List<Row> resultData = new ArrayList<Row>();
            final DataSetHeader resultHeader = new CachingDataSetHeader(selectItems);

            // Loop through the groups to generate aggregates
            for (Entry<Row, Map<SelectItem, List<Object>>> entry : uniqueRows.entrySet()) {
                Row row = entry.getKey();
                Map<SelectItem, List<Object>> functionInput = entry.getValue();
                Object[] resultRow = new Object[selectItems.size()];
                // Loop through select items to generate a row
                int i = 0;
                for (SelectItem item : selectItems) {
                    int uniqueRowIndex = row.indexOf(item);
                    if (uniqueRowIndex != -1) {
                        // If there's already a value for the select item in the
                        // row, keep it (it's one of the grouped by columns)
                        resultRow[i] = row.getValue(uniqueRowIndex);
                    } else {
                        // Use the function input to calculate the aggregate
                        // value
                        List<Object> objects = functionInput.get(item);
                        if (objects != null) {
                            Object functionResult = item.getAggregateFunction().evaluate(objects.toArray());
                            resultRow[i] = functionResult;
                        } else {
                            if (item.getAggregateFunction() != null) {
                                logger.error("No function input found for SelectItem: {}", item);
                            }
                        }
                    }
                    i++;
                }
                resultData.add(new DefaultRow(resultHeader, resultRow, null));
            }

            if (resultData.isEmpty()) {
                result = new EmptyDataSet(selectItems);
            } else {
                result = new InMemoryDataSet(resultHeader, resultData);
            }
        }
        result = getSelection(selectItems, result);
        return result;
    }

    /**
     * Applies aggregate values to a dataset. This method is to be invoked AFTER
     * any filters have been applied.
     * 
     * @param workSelectItems
     *            all select items included in the processing of the query
     *            (including those originating from other clauses than the
     *            SELECT clause).
     * @param dataSet
     * @return
     */
    public static DataSet getAggregated(List<SelectItem> workSelectItems, DataSet dataSet) {
        final List<SelectItem> functionItems = getAggregateFunctionSelectItems(workSelectItems);
        if (functionItems.isEmpty()) {
            return dataSet;
        }

        final Map<SelectItem, AggregateBuilder<?>> aggregateBuilders = new HashMap<SelectItem, AggregateBuilder<?>>();
        for (SelectItem item : functionItems) {
            aggregateBuilders.put(item, item.getAggregateFunction().createAggregateBuilder());
        }

        final DataSetHeader header;
        final boolean onlyAggregates;
        if (functionItems.size() != workSelectItems.size()) {
            onlyAggregates = false;
            header = new CachingDataSetHeader(workSelectItems);
        } else {
            onlyAggregates = true;
            header = new SimpleDataSetHeader(workSelectItems);
        }

        final List<Row> resultRows = new ArrayList<Row>();
        while (dataSet.next()) {
            final Row inputRow = dataSet.getRow();
            for (SelectItem item : functionItems) {
                final AggregateBuilder<?> aggregateBuilder = aggregateBuilders.get(item);
                final Column column = item.getColumn();
                if (column != null) {
                    Object value = inputRow.getValue(new SelectItem(column));
                    aggregateBuilder.add(value);
                } else if (SelectItem.isCountAllItem(item)) {
                    // Just use the empty string, since COUNT(*) don't
                    // evaluate values (but null values should be prevented)
                    aggregateBuilder.add("");
                } else {
                    throw new IllegalArgumentException("Expression function not supported: " + item);
                }
            }

            // If the result should also contain non-aggregated values, we
            // will keep those in the rows list
            if (!onlyAggregates) {
                final Object[] values = new Object[header.size()];
                for (int i = 0; i < header.size(); i++) {
                    final Object value = inputRow.getValue(header.getSelectItem(i));
                    if (value != null) {
                        values[i] = value;
                    }
                }
                resultRows.add(new DefaultRow(header, values));
            }
        }
        dataSet.close();

        // Collect the aggregates
        Map<SelectItem, Object> functionResult = new HashMap<SelectItem, Object>();
        for (SelectItem item : functionItems) {
            AggregateBuilder<?> aggregateBuilder = aggregateBuilders.get(item);
            Object result = aggregateBuilder.getAggregate();
            functionResult.put(item, result);
        }

        // if there are no result rows (no matching records at all), we still
        // need to return a record with the aggregates
        final boolean noResultRows = resultRows.isEmpty();

        if (onlyAggregates || noResultRows) {
            // We will only create a single row with all the aggregates
            Object[] values = new Object[header.size()];
            for (int i = 0; i < header.size(); i++) {
                values[i] = functionResult.get(header.getSelectItem(i));
            }
            Row row = new DefaultRow(header, values);
            resultRows.add(row);
        } else {
            // We will create the aggregates as well as regular values
            for (int i = 0; i < resultRows.size(); i++) {
                Row row = resultRows.get(i);
                Object[] values = row.getValues();
                for (Entry<SelectItem, Object> entry : functionResult.entrySet()) {
                    SelectItem item = entry.getKey();
                    int itemIndex = row.indexOf(item);
                    if (itemIndex != -1) {
                        Object value = entry.getValue();
                        values[itemIndex] = value;
                    }
                }
                resultRows.set(i, new DefaultRow(header, values));
            }
        }

        return new InMemoryDataSet(header, resultRows);
    }

<<<<<<< HEAD
    /**
     * 
     * @param selectItems
     * @return
     * 
     * @deprecated use {@link #getAggregateFunctionSelectItems(Iterable)} or
     *             {@link #getScalarFunctionSelectItems(Iterable)} instead
     */
    @Deprecated
    public static List<SelectItem> getFunctionSelectItems(Iterable<SelectItem> selectItems) {
        return CollectionUtils.filter(selectItems, selectItem -> {
            @SuppressWarnings("deprecation")
            final FunctionType function = selectItem.getFunction();
            return function != null;
        });
    }

=======
>>>>>>> c4788a27
    public static List<SelectItem> getAggregateFunctionSelectItems(Iterable<SelectItem> selectItems) {
        return CollectionUtils.filter(selectItems, arg -> {
            return arg.getAggregateFunction() != null;
        });
    }

    public static List<SelectItem> getScalarFunctionSelectItems(Iterable<SelectItem> selectItems) {
        return CollectionUtils.filter(selectItems, arg -> {
            return arg.getScalarFunction() != null;
        });
    }

    public static DataSet getOrdered(DataSet dataSet, List<OrderByItem> orderByItems) {
        return getOrdered(dataSet, orderByItems.toArray(new OrderByItem[orderByItems.size()]));
    }

    public static DataSet getOrdered(DataSet dataSet, final OrderByItem... orderByItems) {
        if (orderByItems != null && orderByItems.length != 0) {
            final int[] sortIndexes = new int[orderByItems.length];
            for (int i = 0; i < orderByItems.length; i++) {
                OrderByItem item = orderByItems[i];
                int indexOf = dataSet.indexOf(item.getSelectItem());
                sortIndexes[i] = indexOf;
            }

            final List<Row> data = readDataSetFull(dataSet);
            if (data.isEmpty()) {
                return new EmptyDataSet(dataSet.getSelectItems());
            }

            final Comparator<Object> valueComparator = ObjectComparator.getComparator();

            // create a comparator for doing the actual sorting/ordering
            final Comparator<Row> comparator = new Comparator<Row>() {
                public int compare(Row o1, Row o2) {
                    for (int i = 0; i < sortIndexes.length; i++) {
                        int sortIndex = sortIndexes[i];
                        Object sortObj1 = o1.getValue(sortIndex);
                        Object sortObj2 = o2.getValue(sortIndex);
                        int compare = valueComparator.compare(sortObj1, sortObj2);
                        if (compare != 0) {
                            OrderByItem orderByItem = orderByItems[i];
                            boolean ascending = orderByItem.isAscending();
                            if (ascending) {
                                return compare;
                            } else {
                                return compare * -1;
                            }
                        }
                    }
                    return 0;
                }
            };

            Collections.sort(data, comparator);

            dataSet = new InMemoryDataSet(data);
        }
        return dataSet;
    }

    public static List<Row> readDataSetFull(DataSet dataSet) {
        final List<Row> result;
        if (dataSet instanceof InMemoryDataSet) {
            // if dataset is an in memory dataset we have a shortcut to avoid
            // creating a new list
            result = ((InMemoryDataSet) dataSet).getRows();
        } else {
            result = new ArrayList<Row>();
            while (dataSet.next()) {
                result.add(dataSet.getRow());
            }
        }
        dataSet.close();
        return result;
    }

    /**
     * Examines a query and extracts an array of FromItem's that refer
     * (directly) to tables (hence Joined FromItems and SubQuery FromItems are
     * traversed but not included).
     * 
     * @param q
     *            the query to examine
     * @return an array of FromItem's that refer directly to tables
     */
    public static FromItem[] getTableFromItems(Query q) {
        List<FromItem> result = new ArrayList<FromItem>();
        List<FromItem> items = q.getFromClause().getItems();
        for (FromItem item : items) {
            result.addAll(getTableFromItems(item));
        }
        return result.toArray(new FromItem[result.size()]);
    }

    public static List<FromItem> getTableFromItems(FromItem item) {
        List<FromItem> result = new ArrayList<FromItem>();
        if (item.getTable() != null) {
            result.add(item);
        } else if (item.getSubQuery() != null) {
            FromItem[] sqItems = getTableFromItems(item.getSubQuery());
            for (int i = 0; i < sqItems.length; i++) {
                result.add(sqItems[i]);
            }
        } else if (item.getJoin() != null) {
            FromItem leftSide = item.getLeftSide();
            result.addAll(getTableFromItems(leftSide));
            FromItem rightSide = item.getRightSide();
            result.addAll(getTableFromItems(rightSide));
        } else {
            throw new IllegalStateException("FromItem was neither of Table type, SubQuery type or Join type: " + item);
        }
        return result;
    }

    /**
     * Executes a single row query, like "SELECT COUNT(*), MAX(SOME_COLUMN) FROM
     * MY_TABLE" or similar.
     * 
     * @param dataContext
     *            the DataContext object to use for executing the query
     * @param query
     *            the query to execute
     * @return a row object representing the single row returned from the query
     * @throws MetaModelException
     *             if less or more than one Row is returned from the query
     */
    public static Row executeSingleRowQuery(DataContext dataContext, Query query) throws MetaModelException {
        DataSet dataSet = dataContext.executeQuery(query);
        boolean next = dataSet.next();
        if (!next) {
            throw new MetaModelException("No rows returned from query: " + query);
        }
        Row row = dataSet.getRow();
        next = dataSet.next();
        if (next) {
            throw new MetaModelException("More than one row returned from query: " + query);
        }
        dataSet.close();
        return row;
    }

    /**
     * Performs a left join (aka left outer join) operation on two datasets.
     * 
     * @param ds1
     *            the left dataset
     * @param ds2
     *            the right dataset
     * @param onConditions
     *            the conditions to join by
     * @return the left joined result dataset
     */
    public static DataSet getLeftJoin(DataSet ds1, DataSet ds2, FilterItem[] onConditions) {
        if (ds1 == null) {
            throw new IllegalArgumentException("Left DataSet cannot be null");
        }
        if (ds2 == null) {
            throw new IllegalArgumentException("Right DataSet cannot be null");
        }
        SelectItem[] si1 = ds1.getSelectItems();
        SelectItem[] si2 = ds2.getSelectItems();
        SelectItem[] selectItems = new SelectItem[si1.length + si2.length];
        System.arraycopy(si1, 0, selectItems, 0, si1.length);
        System.arraycopy(si2, 0, selectItems, si1.length, si2.length);

        List<Row> resultRows = new ArrayList<Row>();
        List<Row> ds2data = readDataSetFull(ds2);
        if (ds2data.isEmpty()) {
            // no need to join, simply return a new view (with null values) on
            // the previous dataset.
            return getSelection(selectItems, ds1);
        }

        final DataSetHeader header = new CachingDataSetHeader(selectItems);

        while (ds1.next()) {

            // Construct a single-row dataset for making a carthesian product
            // against ds2
            Row ds1row = ds1.getRow();
            List<Row> ds1rows = new ArrayList<Row>();
            ds1rows.add(ds1row);

            DataSet carthesianProduct = getCarthesianProduct(new DataSet[] { new InMemoryDataSet(
                    new CachingDataSetHeader(si1), ds1rows), new InMemoryDataSet(new CachingDataSetHeader(si2),
                            ds2data) }, onConditions);
            List<Row> carthesianRows = readDataSetFull(carthesianProduct);
            if (carthesianRows.size() > 0) {
                resultRows.addAll(carthesianRows);
            } else {
                Object[] values = ds1row.getValues();
                Object[] row = new Object[selectItems.length];
                System.arraycopy(values, 0, row, 0, values.length);
                resultRows.add(new DefaultRow(header, row));
            }
        }
        ds1.close();

        if (resultRows.isEmpty()) {
            return new EmptyDataSet(selectItems);
        }

        return new InMemoryDataSet(header, resultRows);
    }

    /**
     * Performs a right join (aka right outer join) operation on two datasets.
     * 
     * @param ds1
     *            the left dataset
     * @param ds2
     *            the right dataset
     * @param onConditions
     *            the conditions to join by
     * @return the right joined result dataset
     */
    public static DataSet getRightJoin(DataSet ds1, DataSet ds2, FilterItem[] onConditions) {
        SelectItem[] ds1selects = ds1.getSelectItems();
        SelectItem[] ds2selects = ds2.getSelectItems();
        SelectItem[] leftOrderedSelects = new SelectItem[ds1selects.length + ds2selects.length];
        System.arraycopy(ds1selects, 0, leftOrderedSelects, 0, ds1selects.length);
        System.arraycopy(ds2selects, 0, leftOrderedSelects, ds1selects.length, ds2selects.length);

        // We will reuse the left join algorithm (but switch the datasets
        // around)
        DataSet dataSet = getLeftJoin(ds2, ds1, onConditions);

        dataSet = getSelection(leftOrderedSelects, dataSet);
        return dataSet;
    }

    public static SelectItem[] createSelectItems(Column... columns) {
        SelectItem[] items = new SelectItem[columns.length];
        for (int i = 0; i < items.length; i++) {
            items[i] = new SelectItem(columns[i]);
        }
        return items;
    }

    public static DataSet getDistinct(DataSet dataSet) {
        SelectItem[] selectItems = dataSet.getSelectItems();
        GroupByItem[] groupByItems = new GroupByItem[selectItems.length];
        for (int i = 0; i < groupByItems.length; i++) {
            groupByItems[i] = new GroupByItem(selectItems[i]);
        }
        return getGrouped(Arrays.asList(selectItems), dataSet, groupByItems);
    }

    public static Table[] getTables(Column[] columns) {
        return getTables(Arrays.asList(columns));
    }

    public static Column[] getColumnsByType(Column[] columns, final ColumnType columnType) {
        return CollectionUtils.filter(columns, column -> {
            return column.getType() == columnType;
        }).toArray(new Column[0]);
    }

    public static Column[] getColumnsBySuperType(Column[] columns, final SuperColumnType superColumnType) {
        return CollectionUtils.filter(columns, column -> {
            return column.getType().getSuperType() == superColumnType;
        }).toArray(new Column[0]);
    }

    public static Query parseQuery(DataContext dc, String queryString) {
        final QueryParser parser = new QueryParser(dc, queryString);
        return parser.parse();
    }

    public static DataSet getPaged(DataSet dataSet, int firstRow, int maxRows) {
        if (firstRow > 1) {
            dataSet = new FirstRowDataSet(dataSet, firstRow);
        }
        if (maxRows != -1) {
            dataSet = new MaxRowsDataSet(dataSet, maxRows);
        }
        return dataSet;
    }

    public static List<SelectItem> getEvaluatedSelectItems(final List<FilterItem> items) {
        final List<SelectItem> result = new ArrayList<SelectItem>();
        for (FilterItem item : items) {
            addEvaluatedSelectItems(result, item);
        }
        return result;
    }

    private static void addEvaluatedSelectItems(List<SelectItem> result, FilterItem item) {
        final FilterItem[] orItems = item.getChildItems();
        if (orItems != null) {
            for (FilterItem filterItem : orItems) {
                addEvaluatedSelectItems(result, filterItem);
            }
        }
        final SelectItem selectItem = item.getSelectItem();
        if (selectItem != null && !result.contains(selectItem)) {
            result.add(selectItem);
        }
        final Object operand = item.getOperand();
        if (operand != null && operand instanceof SelectItem && !result.contains(operand)) {
            result.add((SelectItem) operand);
        }
    }

    /**
     * This method returns the select item of the given alias name.
     * 
     * @param query
     * @return
     */
    public static SelectItem getSelectItemByAlias(Query query, String alias) {
        List<SelectItem> selectItems = query.getSelectClause().getItems();
        for (SelectItem selectItem : selectItems) {
            if (selectItem.getAlias() != null && selectItem.getAlias().equals(alias)) {
                return selectItem;
            }
        }
        return null;
    }

    /**
     * Determines if a query contains {@link ScalarFunction}s in any clause of
     * the query EXCEPT for the SELECT clause. This is a handy thing to
     * determine because decorating with {@link ScalarFunctionDataSet} only
     * gives you select-item evaluation so if the rest of the query is pushed to
     * an underlying datastore, then it may create issues.
     * 
     * @param query
     * @return
     */
    public static boolean containsNonSelectScalaFunctions(Query query) {
        // check FROM clause
        final List<FromItem> fromItems = query.getFromClause().getItems();
        for (FromItem fromItem : fromItems) {
            // check sub-queries
            final Query subQuery = fromItem.getSubQuery();
            if (subQuery != null) {
                if (containsNonSelectScalaFunctions(subQuery)) {
                    return true;
                }
                if (!getScalarFunctionSelectItems(subQuery.getSelectClause().getItems()).isEmpty()) {
                    return true;
                }
            }
        }

        // check WHERE clause
        if (!getScalarFunctionSelectItems(query.getWhereClause().getEvaluatedSelectItems()).isEmpty()) {
            return true;
        }

        // check GROUP BY clause
        if (!getScalarFunctionSelectItems(query.getGroupByClause().getEvaluatedSelectItems()).isEmpty()) {
            return true;
        }

        // check HAVING clause
        if (!getScalarFunctionSelectItems(query.getHavingClause().getEvaluatedSelectItems()).isEmpty()) {
            return true;
        }

        // check ORDER BY clause
        if (!getScalarFunctionSelectItems(query.getOrderByClause().getEvaluatedSelectItems()).isEmpty()) {
            return true;
        }

        return false;
    }
}<|MERGE_RESOLUTION|>--- conflicted
+++ resolved
@@ -505,26 +505,6 @@
         return new InMemoryDataSet(header, resultRows);
     }
 
-<<<<<<< HEAD
-    /**
-     * 
-     * @param selectItems
-     * @return
-     * 
-     * @deprecated use {@link #getAggregateFunctionSelectItems(Iterable)} or
-     *             {@link #getScalarFunctionSelectItems(Iterable)} instead
-     */
-    @Deprecated
-    public static List<SelectItem> getFunctionSelectItems(Iterable<SelectItem> selectItems) {
-        return CollectionUtils.filter(selectItems, selectItem -> {
-            @SuppressWarnings("deprecation")
-            final FunctionType function = selectItem.getFunction();
-            return function != null;
-        });
-    }
-
-=======
->>>>>>> c4788a27
     public static List<SelectItem> getAggregateFunctionSelectItems(Iterable<SelectItem> selectItems) {
         return CollectionUtils.filter(selectItems, arg -> {
             return arg.getAggregateFunction() != null;
