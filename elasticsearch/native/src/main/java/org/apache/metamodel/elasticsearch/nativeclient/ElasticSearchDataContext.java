--- conflicted
+++ resolved
@@ -126,13 +126,8 @@
 
     /**
      * Constructs a {@link ElasticSearchDataContext} and automatically detects
-<<<<<<< HEAD
-     * the schema structure/view on all indexes (see {@link
-     * this.detectSchema(Client, String)}).
-=======
      * the schema structure/view on all indexes (see
      * {@link #detectTable(ClusterState, String, String)}).
->>>>>>> 2e39b501
      *
      * @param client
      *            the ElasticSearch client
