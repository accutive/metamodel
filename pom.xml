<?xml version="1.0" encoding="UTF-8" ?>
<!--
Licensed to the Apache Software Foundation (ASF) under one
or more contributor license agreements.  See the NOTICE file
distributed with this work for additional information
regarding copyright ownership.  The ASF licenses this file
to you under the Apache License, Version 2.0 (the
"License"); you may not use this file except in compliance
with the License.  You may obtain a copy of the License at

  http://www.apache.org/licenses/LICENSE-2.0

Unless required by applicable law or agreed to in writing,
software distributed under the License is distributed on an
"AS IS" BASIS, WITHOUT WARRANTIES OR CONDITIONS OF ANY
KIND, either express or implied.  See the License for the
specific language governing permissions and limitations
under the License.
-->
<project xmlns="http://maven.apache.org/POM/4.0.0" xmlns:xsi="http://www.w3.org/2001/XMLSchema-instance" xsi:schemaLocation="http://maven.apache.org/POM/4.0.0 http://maven.apache.org/maven-v4_0_0.xsd">
	<modelVersion>4.0.0</modelVersion>
	<properties>
		<project.build.sourceEncoding>UTF-8</project.build.sourceEncoding>
		<sshwagon.version>2.6</sshwagon.version>
		<javadoc.version>2.10.3</javadoc.version>
		<slf4j.version>1.7.7</slf4j.version>
		<junit.version>4.11</junit.version>
		<guava.version>16.0.1</guava.version>
		<hadoop.version>2.6.0</hadoop.version>
		<jackson.version>2.6.3</jackson.version>
		<easymock.version>3.2</easymock.version>
		<httpcomponents.version>4.4.1</httpcomponents.version>
		<checksum-maven-plugin.version>1.2</checksum-maven-plugin.version>
		<skipTests>false</skipTests>
	</properties>
	<parent>
		<groupId>org.apache</groupId>
		<artifactId>apache</artifactId>
		<version>16</version>
	</parent>
	<scm>
		<url>https://git-wip-us.apache.org/repos/asf?p=metamodel.git</url>
		<connection>scm:git:http://git-wip-us.apache.org/repos/asf/metamodel.git</connection>
		<developerConnection>scm:git:https://git-wip-us.apache.org/repos/asf/metamodel.git</developerConnection>
		<tag>HEAD</tag>
	</scm>
	<groupId>org.apache.metamodel</groupId>
	<artifactId>MetaModel</artifactId>
<<<<<<< HEAD
	<version>5.0-SNAPSHOT</version>
=======
	<version>4.5.4-SNAPSHOT</version>
>>>>>>> 52c3dafc
	<name>MetaModel</name>
	<description>MetaModel is a library that encapsulates the differences and enhances 
		the capabilities of different datastores. Rich querying abilities are
		offered to datastores that do not otherwise support advanced querying
		and a unified view of the datastore structure is offered through a
		single model of the schemas, tables, columns and relationships.</description>
	<url>http://metamodel.apache.org</url>
	<inceptionYear>2007</inceptionYear>
	<packaging>pom</packaging>
	<modules>
		<module>core</module>
		<module>pojo</module>
		<module>fixedwidth</module>
		<module>excel</module>
		<module>csv</module>
		<module>json</module>
		<module>xml</module>
		<module>jdbc</module>
		<module>elasticsearch</module>
		<module>hadoop</module>
		<module>hbase</module>
		<module>cassandra</module>
		<module>mongodb</module>
		<module>couchdb</module>
		<module>openoffice</module>
		<module>salesforce</module>
		<module>sugarcrm</module>
		<module>full</module>
		<module>spring</module>
		<module>neo4j</module>
	</modules>
	<issueManagement>
		<system>Jira</system>
		<url>https://issues.apache.org/jira/browse/METAMODEL</url>
	</issueManagement>
	<mailingLists>
		<mailingList>
			<name>Development</name>
			<post>dev@metamodel.apache.org</post>
			<subscribe>dev-subscribe@metamodel.apache.org</subscribe>
			<unsubscribe>dev-unsubscribe@metamodel.apache.org</unsubscribe>
			<archive>http://mail-archives.apache.org/mod_mbox/metamodel-dev/</archive>
		</mailingList>
		<mailingList>
			<name>Commits</name>
			<post>commits@metamodel.apache.org</post>
			<subscribe>commits-subscribe@metamodel.apache.org</subscribe>
			<unsubscribe>commits-unsubscribe@metamodel.apache.org</unsubscribe>
			<archive>http://mail-archives.apache.org/mod_mbox/metamodel-commits/</archive>
		</mailingList>
	</mailingLists>
	<organization>
		<name>The Apache Software Foundation</name>
		<url>http://www.apache.org/</url>
	</organization>
	<developers>
		<developer>
			<id>kasper</id>
			<name>Kasper Sørensen</name>
			<email>kasper.sorensen@humaninference.com</email>
			<url>http://kasper.eobjects.org</url>
			<organization>Human Inference</organization>
			<organizationUrl>http://www.humaninference.com</organizationUrl>
		</developer>
	</developers>
	<contributors>
		<contributor>
			<name>Francisco Javier Cano</name>
			<organization>Stratio</organization>
		</contributor>
		<contributor>
			<name>Saurabh Gupta</name>
			<organization>Xebia India</organization>
		</contributor>
		<contributor>
			<name>Balendra Singh</name>
			<organization>Xebia India</organization>
		</contributor>
		<contributor>
			<name>Sameer Arora</name>
			<organization>Xebia India</organization>
		</contributor>
	</contributors>
	<licenses>
		<license>
			<name>The Apache Software License, Version 2.0</name>
			<url>http://www.apache.org/licenses/LICENSE-2.0.txt</url>
		</license>
	</licenses>
	<distributionManagement>
		<repository>
			<id>apache.releases.https</id>
			<name>Apache Release Distribution Repository</name>
			<url>https://repository.apache.org/service/local/staging/deploy/maven2</url>
		</repository>
		<snapshotRepository>
			<id>apache.snapshots.https</id>
			<name>Apache Development Snapshot Repository</name>
			<url>https://repository.apache.org/content/repositories/snapshots</url>
		</snapshotRepository>
	</distributionManagement>

	<repositories>
		<repository>
			<id>apache.snapshots</id>
			<url>http://repository.apache.org/snapshots/</url>
			<name>Apache Snapshot Repo</name>
			<snapshots>
				<enabled>true</enabled>
			</snapshots>
			<releases>
				<enabled>false</enabled>
			</releases>
		</repository>
	</repositories>

	<build>
		<plugins>
			<plugin>
				<!-- Ensures java 8 compatibility -->
				<groupId>org.apache.maven.plugins</groupId>
				<artifactId>maven-compiler-plugin</artifactId>
				<configuration>
					<source>1.8</source>
					<target>1.8</target>
					<encoding>utf-8</encoding>
				</configuration>
			</plugin>
			<plugin>
				<groupId>org.apache.rat</groupId>
				<artifactId>apache-rat-plugin</artifactId>
				<executions>
					<execution>
						<id>rat-verify</id>
						<phase>validate</phase>
						<goals>
							<goal>check</goal>
						</goals>
					</execution>
				</executions>
			</plugin>

			<plugin>
				<groupId>org.apache.maven.plugins</groupId>
				<artifactId>maven-release-plugin</artifactId>
				<configuration>
					<autoVersionSubmodules>true</autoVersionSubmodules>
					<goals>deploy</goals>
				</configuration>
				<dependencies>
					<dependency>
						<groupId>org.apache.maven.scm</groupId>
						<artifactId>maven-scm-provider-gitexe</artifactId>
						<version>1.9.2</version>
					</dependency>
				</dependencies>
			</plugin>

			<plugin>
				<groupId>org.apache.maven.plugins</groupId>
				<artifactId>maven-surefire-plugin</artifactId>
			</plugin>

			<plugin>
				<groupId>org.codehaus.sonar</groupId>
				<artifactId>sonar-maven3-plugin</artifactId>
				<version>2.8</version>
			</plugin>

			<plugin>
				<groupId>org.codehaus.mojo</groupId>
				<artifactId>cobertura-maven-plugin</artifactId>
				<version>2.5.2</version>
			</plugin>

			<plugin>
				<groupId>org.apache.maven.plugins</groupId>
				<artifactId>maven-site-plugin</artifactId>
				<dependencies>
					<dependency>
						<!-- Provide support for scp based deployment of site -->
						<groupId>org.apache.maven.wagon</groupId>
						<artifactId>wagon-ssh</artifactId>
						<version>${sshwagon.version}</version>
					</dependency>
				</dependencies>
			</plugin>

			<plugin>
				<groupId>org.apache.maven.plugins</groupId>
				<artifactId>maven-javadoc-plugin</artifactId>
				<executions>
					<execution>
						<!-- create aggregate report when "mvn site" is invoked. -->
						<id>aggregate</id>
						<goals>
							<goal>aggregate</goal>
						</goals>
						<phase>site</phase>
					</execution>
				</executions>
				<configuration>
					<excludePackageNames>com.sugarcrm.ws.soap</excludePackageNames>
				</configuration>
			</plugin>
			<plugin>
				<groupId>net.ju-n.maven.plugins</groupId>
				<artifactId>checksum-maven-plugin</artifactId>
				<version>${checksum-maven-plugin.version}</version>
			</plugin>

			<plugin>
				<!-- enforce certain banned dependencies -->
				<groupId>org.apache.maven.plugins</groupId>
				<artifactId>maven-enforcer-plugin</artifactId>
				<executions>
					<execution>
						<id>enforce-versions</id>
						<goals>
							<goal>enforce</goal>
						</goals>
						<configuration>
							<rules>
								<bannedDependencies>
									<excludes>
										<exclude>commons-logging:commons-logging:compile</exclude>
										<exclude>org.codehaus.jackson:compile</exclude>

										<!-- commons-beanutils-core is redundant when we already depend 
											on commons-beanutils -->
										<exclude>commons-beanutils:commons-beanutils-core:*</exclude>

										<!-- stax-api is overlapping with xml-apis -->
										<exclude>stax:stax-api:*</exclude>
										<exclude>javax.xml.stream:stax-api</exclude>

										<!-- findbugs-annotations is overlapping with annotations -->
										<exclude>com.github.stephenc.findbugs:findbugs-annotations:*</exclude>
									</excludes>
								</bannedDependencies>
							</rules>
						</configuration>
					</execution>
				</executions>
			</plugin>

		</plugins>

		<extensions>
			<extension>
				<!-- Provide support for scp based deployment of site -->
				<groupId>org.apache.maven.wagon</groupId>
				<artifactId>wagon-ssh</artifactId>
				<version>${sshwagon.version}</version>
			</extension>
		</extensions>

		<pluginManagement>
			<plugins>
				<plugin>
					<!-- Ignore instructions for m2e (overrides eclipse warning) -->
					<groupId>org.eclipse.m2e</groupId>
					<artifactId>lifecycle-mapping</artifactId>
					<version>1.0.0</version>
					<configuration>
						<lifecycleMappingMetadata>
							<pluginExecutions>
								<pluginExecution>
									<pluginExecutionFilter>
										<groupId>org.apache.maven.plugins</groupId>
										<artifactId>maven-enforcer-plugin</artifactId>
										<versionRange>[1.0,)</versionRange>
										<goals>
											<goal>enforce</goal>
										</goals>
									</pluginExecutionFilter>
									<action>
										<ignore />
									</action>
								</pluginExecution>
								<pluginExecution>
									<pluginExecutionFilter>
										<groupId>
											org.apache.rat
										</groupId>
										<artifactId>
											apache-rat-plugin
										</artifactId>
										<versionRange>
											[0.8,)
										</versionRange>
										<goals>
											<goal>check</goal>
										</goals>
									</pluginExecutionFilter>
									<action>
										<ignore />
									</action>
								</pluginExecution>
							</pluginExecutions>
						</lifecycleMappingMetadata>
					</configuration>
				</plugin>

				<plugin>
					<groupId>org.apache.rat</groupId>
					<artifactId>apache-rat-plugin</artifactId>
					<configuration>
						<licenses>
							<license implementation="org.apache.rat.analysis.license.SimplePatternBasedLicense">
								<licenseFamilyCategory>ASL20</licenseFamilyCategory>
								<licenseFamilyName>Apache Software License, 2.0</licenseFamilyName>
								<notes>Single licensed ASL v2.0</notes>
								<patterns>
									<pattern>Licensed to the Apache Software Foundation (ASF) under
										one
										or more contributor license agreements.</pattern>
								</patterns>
							</license>
						</licenses>
						<excludeSubProjects>false</excludeSubProjects>
						<excludes>
							<exclude>KEYS</exclude>
							<exclude>*.md</exclude>
							<exclude>example-metamodel-integrationtest-configuration.properties</exclude>
							<exclude>travis-metamodel-integrationtest-configuration.properties</exclude>
							<exclude>**/src/assembly/metamodel-packaged-assembly-descriptor.xml</exclude>
							<exclude>**/.gitignore/**</exclude>
							<exclude>.git/**</exclude>
							<exclude>**/src/main/resources/META-INF/services/**</exclude>
							<exclude>**/src/test/resources/**</exclude>
							<exclude>**/src/site/**</exclude>
							<exclude>**/.project</exclude>
							<exclude>**/.classpath</exclude>
							<exclude>**/.settings/**</exclude>
							<exclude>**/.travis.yml</exclude>
							<exclude>**/target/**</exclude>
							<exclude>**/*.iml/**</exclude>
							<exclude>**/*.iws/**</exclude>
							<exclude>**/*.ipr/**</exclude>
							<exclude>**/.idea/**</exclude>
							<exclude>**/tattletale-filters.properties</exclude>
							<exclude>DEPENDENCIES</exclude>
							<exclude>DISCLAIMER</exclude>
							<exclude>neo4j-community-*/**</exclude>
						</excludes>
					</configuration>
				</plugin>

			</plugins>
		</pluginManagement>
	</build>
	<reporting>
		<plugins>
			<plugin>
				<groupId>org.apache.maven.plugins</groupId>
				<artifactId>maven-javadoc-plugin</artifactId>
				<version>${javadoc.version}</version>
				<reportSets>
					<reportSet>
						<id>aggregate</id>
						<reports>
							<report>aggregate</report>
						</reports>
					</reportSet>
				</reportSets>
			</plugin>
			<plugin>
				<groupId>org.apache.maven.plugins</groupId>
				<artifactId>maven-project-info-reports-plugin</artifactId>
				<version>2.6</version>
				<configuration>
					<dependencyDetailsEnabled>false</dependencyDetailsEnabled>
					<dependencyLocationsEnabled>false</dependencyLocationsEnabled>
				</configuration>
			</plugin>
		</plugins>
	</reporting>

	<dependencyManagement>
		<dependencies>
			<dependency>
				<groupId>com.google.guava</groupId>
				<artifactId>guava</artifactId>
				<version>${guava.version}</version>
			</dependency>
			<dependency>
				<groupId>org.apache.httpcomponents</groupId>
				<artifactId>httpclient</artifactId>
				<version>${httpcomponents.version}</version>
				<exclusions>
					<exclusion>
						<artifactId>commons-logging</artifactId>
						<groupId>commons-logging</groupId>
					</exclusion>
				</exclusions>
			</dependency>
			<dependency>
				<groupId>commons-beanutils</groupId>
				<artifactId>commons-beanutils</artifactId>
				<version>1.9.2</version>
				<exclusions>
					<exclusion>
						<artifactId>commons-logging</artifactId>
						<groupId>commons-logging</groupId>
					</exclusion>
				</exclusions>
			</dependency>
			<dependency>
				<groupId>net.sourceforge.findbugs</groupId>
				<artifactId>annotations</artifactId>
				<version>1.3.2</version>
			</dependency>
			<dependency>
				<groupId>org.apache.httpcomponents</groupId>
				<artifactId>httpcore</artifactId>
				<version>${httpcomponents.version}</version>
			</dependency>
			<dependency>
				<groupId>org.apache.httpcomponents</groupId>
				<artifactId>httpclient-cache</artifactId>
				<version>${httpcomponents.version}</version>
			</dependency>
			<dependency>
				<groupId>commons-lang</groupId>
				<artifactId>commons-lang</artifactId>
				<version>2.6</version>
			</dependency>
			<dependency>
				<groupId>commons-codec</groupId>
				<artifactId>commons-codec</artifactId>
				<version>1.7</version>
			</dependency>
			<dependency>
				<groupId>commons-io</groupId>
				<artifactId>commons-io</artifactId>
				<version>2.4</version>
			</dependency>
			<dependency>
				<groupId>commons-pool</groupId>
				<artifactId>commons-pool</artifactId>
				<version>1.6</version>
			</dependency>
			<dependency>
				<groupId>org.slf4j</groupId>
				<artifactId>slf4j-api</artifactId>
				<version>${slf4j.version}</version>
			</dependency>
			<dependency>
				<groupId>org.slf4j</groupId>
				<artifactId>jcl-over-slf4j</artifactId>
				<version>${slf4j.version}</version>
			</dependency>
			<dependency>
				<groupId>com.fasterxml.jackson.core</groupId>
				<artifactId>jackson-core</artifactId>
				<version>${jackson.version}</version>
			</dependency>
			<dependency>
				<groupId>com.fasterxml.jackson.core</groupId>
				<artifactId>jackson-databind</artifactId>
				<version>${jackson.version}</version>
			</dependency>
			<dependency>
				<groupId>com.fasterxml.jackson.core</groupId>
				<artifactId>jackson-annotations</artifactId>
				<version>${jackson.version}</version>
			</dependency>
			<dependency>
				<groupId>com.fasterxml.jackson.datatype</groupId>
				<artifactId>jackson-datatype-json-org</artifactId>
				<version>${jackson.version}</version>
				<exclusions>
					<exclusion>
						<groupId>org.codehaus.jackson</groupId>
						<artifactId>jackson-core-asl</artifactId>
					</exclusion>
					<exclusion>
						<groupId>org.codehaus.jackson</groupId>
						<artifactId>jackson-mapper-asl</artifactId>
					</exclusion>
				</exclusions>
			</dependency>
			<dependency>
				<groupId>hsqldb</groupId>
				<artifactId>hsqldb</artifactId>
				<version>1.8.0.10</version>
			</dependency>

			<!-- Hadoop -->
			<dependency>
				<groupId>org.apache.hadoop</groupId>
				<artifactId>hadoop-client</artifactId>
				<version>${hadoop.version}</version>
				<exclusions>
					<exclusion>
						<artifactId>jetty-util</artifactId>
						<groupId>org.mortbay.jetty</groupId>
					</exclusion>
					<exclusion>
						<groupId>com.github.stephenc.findbugs</groupId>
						<artifactId>findbugs-annotations</artifactId>
					</exclusion>
					<exclusion>
						<groupId>commons-logging</groupId>
						<artifactId>commons-logging</artifactId>
					</exclusion>
					<exclusion>
						<groupId>org.codehaus.jackson</groupId>
						<artifactId>jackson-mapper-asl</artifactId>
					</exclusion>
					<exclusion>
						<groupId>org.codehaus.jackson</groupId>
						<artifactId>jackson-core</artifactId>
					</exclusion>
					<exclusion>
						<groupId>org.codehaus.jackson</groupId>
						<artifactId>jackson-core-asl</artifactId>
					</exclusion>
					<exclusion>
						<groupId>org.codehaus.jackson</groupId>
						<artifactId>jackson-jaxrs</artifactId>
					</exclusion>
					<exclusion>
						<groupId>org.codehaus.jackson</groupId>
						<artifactId>jackson-xc</artifactId>
					</exclusion>
				</exclusions>
			</dependency>
			<dependency>
				<groupId>org.apache.hadoop</groupId>
				<artifactId>hadoop-mapreduce-client-core</artifactId>
				<version>${hadoop.version}</version>
				<exclusions>
					<exclusion>
						<groupId>javax.xml.stream</groupId>
						<artifactId>stax-api</artifactId>
					</exclusion>
				</exclusions>
			</dependency>
			<dependency>
				<groupId>org.apache.hadoop</groupId>
				<artifactId>hadoop-common</artifactId>
				<version>${hadoop.version}</version>
				<exclusions>
					<exclusion>
						<groupId>jdk.tools</groupId>
						<artifactId>jdk.tools</artifactId>
					</exclusion>
					<exclusion>
						<groupId>org.slf4j</groupId>
						<artifactId>slf4j-log4j12</artifactId>
					</exclusion>
					<exclusion>
						<artifactId>log4j</artifactId>
						<groupId>log4j</groupId>
					</exclusion>
					<exclusion>
						<artifactId>commons-logging</artifactId>
						<groupId>commons-logging</groupId>
					</exclusion>
					<exclusion>
						<groupId>commons-beanutils</groupId>
						<artifactId>commons-beanutils-core</artifactId>
					</exclusion>
					<exclusion>
						<artifactId>jetty</artifactId>
						<groupId>org.mortbay.jetty</groupId>
					</exclusion>
					<exclusion>
						<artifactId>jetty-util</artifactId>
						<groupId>org.mortbay.jetty</groupId>
					</exclusion>
					<exclusion>
						<groupId>tomcat</groupId>
						<artifactId>jasper-runtime</artifactId>
					</exclusion>
					<exclusion>
						<groupId>tomcat</groupId>
						<artifactId>jasper-compiler</artifactId>
					</exclusion>
					<exclusion>
						<groupId>javax.servlet</groupId>
						<artifactId>servlet-api</artifactId>
					</exclusion>
					<exclusion>
						<groupId>google-collections</groupId>
						<artifactId>google-collections</artifactId>
					</exclusion>
					<exclusion>
						<groupId>net.sourceforge.collections</groupId>
						<artifactId>collections-generic</artifactId>
					</exclusion>
					<exclusion>
						<groupId>com.sun.jersey</groupId>
						<artifactId>jersey-core</artifactId>
					</exclusion>
					<exclusion>
						<groupId>com.sun.jersey</groupId>
						<artifactId>jersey-server</artifactId>
					</exclusion>
					<exclusion>
						<groupId>org.mortbay.jetty</groupId>
						<artifactId>jsp-2.1</artifactId>
					</exclusion>
					<exclusion>
						<groupId>com.sun.jersey</groupId>
						<artifactId>jersey-json</artifactId>
					</exclusion>
					<exclusion>
						<groupId>org.mortbay.jetty</groupId>
						<artifactId>jsp-api-2.1</artifactId>
					</exclusion>
					<exclusion>
						<groupId>io.netty</groupId>
						<artifactId>netty</artifactId>
					</exclusion>
					<exclusion>
						<groupId>commons-httpclient</groupId>
						<artifactId>commons-httpclient</artifactId>
					</exclusion>
					<exclusion>
						<groupId>org.codehaus.jackson</groupId>
						<artifactId>jackson-mapper-asl</artifactId>
					</exclusion>
					<exclusion>
						<groupId>org.codehaus.jackson</groupId>
						<artifactId>jackson-core</artifactId>
					</exclusion>
					<exclusion>
						<groupId>org.codehaus.jackson</groupId>
						<artifactId>jackson-core-asl</artifactId>
					</exclusion>
					<exclusion>
						<groupId>org.codehaus.jackson</groupId>
						<artifactId>jackson-jaxrs</artifactId>
					</exclusion>
					<exclusion>
						<groupId>org.codehaus.jackson</groupId>
						<artifactId>jackson-xc</artifactId>
					</exclusion>
				</exclusions>
			</dependency>

			<!-- Test dependencies -->
			<dependency>
				<groupId>junit</groupId>
				<artifactId>junit</artifactId>
				<version>${junit.version}</version>
				<scope>test</scope>
			</dependency>
			<dependency>
				<groupId>org.easymock</groupId>
				<artifactId>easymock</artifactId>
				<version>${easymock.version}</version>
				<scope>test</scope>
			</dependency>
			<dependency>
				<groupId>org.slf4j</groupId>
				<artifactId>slf4j-nop</artifactId>
				<version>${slf4j.version}</version>
				<scope>test</scope>
			</dependency>
			<dependency>
				<groupId>org.slf4j</groupId>
				<artifactId>slf4j-simple</artifactId>
				<version>${slf4j.version}</version>
				<scope>test</scope>
			</dependency>
			<dependency>
				<groupId>org.slf4j</groupId>
				<artifactId>slf4j-log4j12</artifactId>
				<version>${slf4j.version}</version>
				<scope>test</scope>
			</dependency>
		</dependencies>
	</dependencyManagement>
</project><|MERGE_RESOLUTION|>--- conflicted
+++ resolved
@@ -46,11 +46,7 @@
 	</scm>
 	<groupId>org.apache.metamodel</groupId>
 	<artifactId>MetaModel</artifactId>
-<<<<<<< HEAD
 	<version>5.0-SNAPSHOT</version>
-=======
-	<version>4.5.4-SNAPSHOT</version>
->>>>>>> 52c3dafc
 	<name>MetaModel</name>
 	<description>MetaModel is a library that encapsulates the differences and enhances 
 		the capabilities of different datastores. Rich querying abilities are
